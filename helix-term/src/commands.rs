--- conflicted
+++ resolved
@@ -592,15 +592,12 @@
         record_macro, "Record macro",
         replay_macro, "Replay macro",
         command_palette, "Open command palette",
-<<<<<<< HEAD
-        open_or_focus_explorer, "Open or focus explorer",
-        reveal_current_file, "Reveal current file in explorer",
-=======
         goto_word, "Jump to a two-character label",
         extend_to_word, "Extend to a two-character label",
         goto_next_tabstop, "goto next snippet placeholder",
         goto_prev_tabstop, "goto next snippet placeholder",
->>>>>>> 0ee58500
+        open_or_focus_explorer, "Open or focus explorer",
+        reveal_current_file, "Reveal current file in explorer",
     );
 }
 
@@ -3066,9 +3063,8 @@
     cx.push_layer(Box::new(overlaid(picker)));
 }
 
-<<<<<<< HEAD
 fn open_or_focus_explorer(cx: &mut Context) {
-    cx.callback = Some(Box::new(
+    cx.callback.push(Box::new(
         |compositor: &mut Compositor, cx: &mut compositor::Context| {
             if let Some(editor) = compositor.find::<ui::EditorView>() {
                 match editor.explorer.as_mut() {
@@ -3084,7 +3080,7 @@
 }
 
 fn reveal_file(cx: &mut Context, path: Option<PathBuf>) {
-    cx.callback = Some(Box::new(
+    cx.callback.push(Box::new(
         |compositor: &mut Compositor, cx: &mut compositor::Context| {
             if let Some(editor) = compositor.find::<ui::EditorView>() {
                 (|| match editor.explorer.as_mut() {
@@ -3108,7 +3104,8 @@
 
 fn reveal_current_file(cx: &mut Context) {
     reveal_file(cx, None)
-=======
+}
+
 fn file_explorer(cx: &mut Context) {
     let root = find_workspace().0;
     if !root.exists() {
@@ -3159,7 +3156,6 @@
     if let Ok(picker) = ui::file_explorer(cwd, cx.editor) {
         cx.push_layer(Box::new(overlaid(picker)));
     }
->>>>>>> 0ee58500
 }
 
 fn buffer_picker(cx: &mut Context) {
