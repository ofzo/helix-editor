--- conflicted
+++ resolved
@@ -399,74 +399,51 @@
             let pos = graphemes::nth_prev_grapheme_boundary(text.slice(..), pos, 1);
             let pos = range.head.max(pos).max(text.line_to_char(line));
 
-<<<<<<< HEAD
-            Range::new(pos, pos)
+            Range::new(
+                match doc.mode {
+                    Mode::Normal | Mode::Insert => pos,
+                    Mode::Select => range.anchor,
+                },
+                pos,
+            )
         }),
     );
-=======
-        let pos = line_end_char_index(&text.slice(..), line);
-        let pos = graphemes::nth_prev_grapheme_boundary(text.slice(..), pos, 1);
-        let pos = range.head.max(pos).max(text.line_to_char(line));
-
-        Range::new(
-            match doc.mode {
-                Mode::Normal | Mode::Insert => pos,
-                Mode::Select => range.anchor,
-            },
-            pos,
-        )
-    });
-
-    doc.set_selection(view.id, selection);
 }
 
 fn goto_line_end_newline(cx: &mut Context) {
     let (view, doc) = current!(cx.editor);
 
-    let selection = doc.selection(view.id).transform(|range| {
-        let text = doc.text();
-        let line = text.char_to_line(range.head);
-
-        let pos = line_end_char_index(&text.slice(..), line);
-        Range::new(pos, pos)
-    });
-
-    doc.set_selection(view.id, selection);
->>>>>>> 3c31f501
-}
-
-fn goto_line_start(cx: &mut Context) {
-    let (view, doc) = current!(cx.editor);
     doc.set_selection(
         view.id,
         doc.selection(view.id).clone().transform(|range| {
             let text = doc.text();
             let line = text.char_to_line(range.head);
 
-<<<<<<< HEAD
+            let pos = line_end_char_index(&text.slice(..), line);
+            Range::new(pos, pos)
+        }),
+    );
+}
+
+fn goto_line_start(cx: &mut Context) {
+    let (view, doc) = current!(cx.editor);
+    doc.set_selection(
+        view.id,
+        doc.selection(view.id).clone().transform(|range| {
+            let text = doc.text();
+            let line = text.char_to_line(range.head);
+
             // adjust to start of the line
             let pos = text.line_to_char(line);
-            Range::new(pos, pos)
+            Range::new(
+                match doc.mode {
+                    Mode::Normal | Mode::Insert => pos,
+                    Mode::Select => range.anchor,
+                },
+                pos,
+            )
         }),
     );
-=======
-    let selection = doc.selection(view.id).transform(|range| {
-        let text = doc.text();
-        let line = text.char_to_line(range.head);
-
-        // adjust to start of the line
-        let pos = text.line_to_char(line);
-        Range::new(
-            match doc.mode {
-                Mode::Normal => range.anchor,
-                Mode::Select | Mode::Insert => pos,
-            },
-            pos,
-        )
-    });
-
-    doc.set_selection(view.id, selection);
->>>>>>> 3c31f501
 }
 
 fn goto_first_nonwhitespace(cx: &mut Context) {
@@ -477,37 +454,20 @@
             let text = doc.text();
             let line_idx = text.char_to_line(range.head);
 
-<<<<<<< HEAD
             if let Some(pos) = find_first_non_whitespace_char(text.line(line_idx)) {
                 let pos = pos + text.line_to_char(line_idx);
-                Range::new(pos, pos)
+                Range::new(
+                    match doc.mode {
+                        Mode::Normal | Mode::Insert => pos,
+                        Mode::Select => range.anchor,
+                    },
+                    pos,
+                )
             } else {
                 range
             }
         }),
     );
-=======
-    let selection = doc.selection(view.id).transform(|range| {
-        let text = doc.text();
-        let line_idx = text.char_to_line(range.head);
-
-        if let Some(pos) = find_first_non_whitespace_char(text.line(line_idx)) {
-            let pos = pos + text.line_to_char(line_idx);
-            Range::new(
-                match doc.mode {
-                    Mode::Normal => pos,
-                    Mode::Select => range.anchor,
-                    Mode::Insert => unreachable!(),
-                },
-                pos,
-            )
-        } else {
-            range
-        }
-    });
-
-    doc.set_selection(view.id, selection);
->>>>>>> 3c31f501
 }
 
 fn goto_window(cx: &mut Context, align: Align) {
@@ -798,27 +758,6 @@
     )
 }
 
-<<<<<<< HEAD
-fn extend_first_nonwhitespace(cx: &mut Context) {
-    let (view, doc) = current!(cx.editor);
-    doc.set_selection(
-        view.id,
-        doc.selection(view.id).clone().transform(|range| {
-            let text = doc.text();
-            let line_idx = text.char_to_line(range.head);
-
-            if let Some(pos) = find_first_non_whitespace_char(text.line(line_idx)) {
-                let pos = pos + text.line_to_char(line_idx);
-                Range::new(range.anchor, pos)
-            } else {
-                range
-            }
-        }),
-    );
-}
-
-=======
->>>>>>> 3c31f501
 fn replace(cx: &mut Context) {
     let mut buf = [0u8; 4]; // To hold utf8 encoded char.
 
@@ -998,41 +937,6 @@
     );
 }
 
-<<<<<<< HEAD
-fn extend_line_end(cx: &mut Context) {
-    let (view, doc) = current!(cx.editor);
-    doc.set_selection(
-        view.id,
-        doc.selection(view.id).clone().transform(|range| {
-            let text = doc.text().slice(..);
-            let line = text.char_to_line(range.head);
-
-            let pos = line_end_char_index(&text, line);
-            let pos = graphemes::nth_prev_grapheme_boundary(text, pos, 1);
-            let pos = range.head.max(pos).max(text.line_to_char(line));
-
-            Range::new(range.anchor, pos)
-        }),
-    );
-}
-
-fn extend_line_start(cx: &mut Context) {
-    let (view, doc) = current!(cx.editor);
-    doc.set_selection(
-        view.id,
-        doc.selection(view.id).clone().transform(|range| {
-            let text = doc.text();
-            let line = text.char_to_line(range.head);
-
-            // adjust to start of the line
-            let pos = text.line_to_char(line);
-            Range::new(range.anchor, pos)
-        }),
-    );
-}
-
-=======
->>>>>>> 3c31f501
 fn select_all(cx: &mut Context) {
     let (view, doc) = current!(cx.editor);
 
@@ -1179,21 +1083,22 @@
 fn extend_to_line_bounds(cx: &mut Context) {
     let (view, doc) = current!(cx.editor);
 
-    let text = doc.text();
-    let selection = doc.selection(view.id).transform(|range| {
-        let start = text.line_to_char(text.char_to_line(range.from()));
-        let end = text
-            .line_to_char(text.char_to_line(range.to()) + 1)
-            .saturating_sub(1);
-
-        if range.anchor < range.head {
-            Range::new(start, end)
-        } else {
-            Range::new(end, start)
-        }
-    });
-
-    doc.set_selection(view.id, selection);
+    doc.set_selection(
+        view.id,
+        doc.selection(view.id).clone().transform(|range| {
+            let text = doc.text();
+            let start = text.line_to_char(text.char_to_line(range.from()));
+            let end = text
+                .line_to_char(text.char_to_line(range.to()) + 1)
+                .saturating_sub(1);
+
+            if range.anchor < range.head {
+                Range::new(start, end)
+            } else {
+                Range::new(end, start)
+            }
+        }),
+    );
 }
 
 fn delete_selection_impl(reg: &mut Register, doc: &mut Document, view_id: ViewId) {
@@ -2307,76 +2212,6 @@
 }
 
 fn select_mode(cx: &mut Context) {
-    doc_mut!(cx.editor).mode = Mode::Select;
-}
-
-fn exit_select_mode(cx: &mut Context) {
-    doc_mut!(cx.editor).mode = Mode::Normal;
-}
-
-fn goto_prehook(cx: &mut Context) -> bool {
-    if let Some(count) = cx.count {
-        push_jump(cx.editor);
-
-        let (view, doc) = current!(cx.editor);
-        let line_idx = std::cmp::min(count.get() - 1, doc.text().len_lines().saturating_sub(2));
-        let pos = doc.text().line_to_char(line_idx);
-        doc.set_selection(view.id, Selection::point(pos));
-        true
-    } else {
-        false
-    }
-<<<<<<< HEAD
-
-    cx.on_next_key(move |cx, event| {
-        if let KeyEvent {
-            code: KeyCode::Char(ch),
-            ..
-        } = event
-        {
-            // TODO: temporarily show GOTO in the mode list
-            let doc = doc_mut!(cx.editor);
-            match (doc.mode, ch) {
-                (_, 'g') => move_file_start(cx),
-                (_, 'e') => move_file_end(cx),
-                (_, 'a') => switch_to_last_accessed_file(cx),
-                (Mode::Normal, 'h') => move_line_start(cx),
-                (Mode::Normal, 'l') => move_line_end(cx),
-                (Mode::Select, 'h') => extend_line_start(cx),
-                (Mode::Select, 'l') => extend_line_end(cx),
-                (_, 'd') => goto_definition(cx),
-                (_, 'y') => goto_type_definition(cx),
-                (_, 'r') => goto_reference(cx),
-                (_, 'i') => goto_implementation(cx),
-                (Mode::Normal, 's') => move_first_nonwhitespace(cx),
-                (Mode::Select, 's') => extend_first_nonwhitespace(cx),
-
-                (_, 't') | (_, 'm') | (_, 'b') => {
-                    let (view, doc) = current!(cx.editor);
-
-                    let scrolloff = PADDING.min(view.area.height as usize / 2); // TODO: user pref
-
-                    let last_line = view.last_line(doc);
-
-                    let line = match ch {
-                        't' => (view.first_line + scrolloff),
-                        'm' => (view.first_line + (view.area.height as usize / 2)),
-                        'b' => last_line.saturating_sub(scrolloff),
-                        _ => unreachable!(),
-                    }
-                    .min(last_line.saturating_sub(scrolloff));
-
-                    let pos = doc.text().line_to_char(line);
-
-                    doc.set_selection(view.id, Selection::point(pos));
-                }
-                _ => (),
-            }
-        }
-    })
-}
-
-fn select_mode(cx: &mut Context) {
     let (view, doc) = current!(cx.editor);
 
     // Make sure all selections are at least 1-wide.
@@ -2395,13 +2230,25 @@
         }),
     );
 
-    doc.mode = Mode::Select;
+    doc_mut!(cx.editor).mode = Mode::Select;
 }
 
 fn exit_select_mode(cx: &mut Context) {
     doc_mut!(cx.editor).mode = Mode::Normal;
-=======
->>>>>>> 3c31f501
+}
+
+fn goto_prehook(cx: &mut Context) -> bool {
+    if let Some(count) = cx.count {
+        push_jump(cx.editor);
+
+        let (view, doc) = current!(cx.editor);
+        let line_idx = std::cmp::min(count.get() - 1, doc.text().len_lines().saturating_sub(1));
+        let pos = doc.text().line_to_char(line_idx);
+        doc.set_selection(view.id, Selection::point(pos));
+        true
+    } else {
+        false
+    }
 }
 
 fn goto_impl(
@@ -3753,20 +3600,21 @@
         } = event
         {
             let (view, doc) = current!(cx.editor);
-            let text = doc.text().slice(..);
-
-            let selection = doc.selection(view.id).transform(|range| {
-                match ch {
-                    'w' => textobject::textobject_word(text, range, objtype, count),
-                    // TODO: cancel new ranges if inconsistent surround matches across lines
-                    ch if !ch.is_ascii_alphanumeric() => {
-                        textobject::textobject_surround(text, range, objtype, ch, count)
+
+            doc.set_selection(
+                view.id,
+                doc.selection(view.id).clone().transform(|range| {
+                    let text = doc.text().slice(..);
+                    match ch {
+                        'w' => textobject::textobject_word(text, range, objtype, count),
+                        // TODO: cancel new ranges if inconsistent surround matches across lines
+                        ch if !ch.is_ascii_alphanumeric() => {
+                            textobject::textobject_surround(text, range, objtype, ch, count)
+                        }
+                        _ => range,
                     }
-                    _ => range,
-                }
-            });
-
-            doc.set_selection(view.id, selection);
+                }),
+            );
         }
     })
 }
