use crate::{
    commands::{self, OnKeyCallback, OnKeyCallbackKind},
    compositor::{Component, Context, Event, EventResult},
    events::{OnModeSwitch, PostCommand},
    handlers::completion::CompletionItem,
    key,
    keymap::{KeymapResult, Keymaps},
    ui::{
<<<<<<< HEAD
        document::{render_document, LinePos, TextRenderer, TranslatedPosition},
        Completion, Explorer, ProgressSpinners,
=======
        document::{render_document, LinePos, TextRenderer},
        statusline,
        text_decorations::{self, Decoration, DecorationManager, InlineDiagnostics},
        Completion, ProgressSpinners,
>>>>>>> 0ee58500
    },
};

use helix_core::{
    diagnostic::NumberOrString,
    graphemes::{next_grapheme_boundary, prev_grapheme_boundary},
    movement::Direction,
    syntax::{self, HighlightEvent},
    text_annotations::TextAnnotations,
    unicode::width::UnicodeWidthStr,
    visual_offset_from_block, Change, Position, Range, Selection, Transaction,
};
use helix_view::{
<<<<<<< HEAD
    document::{Mode, SavePoint, SCRATCH_BUFFER_NAME},
    editor::{CompleteAction, CursorShapeConfig, ExplorerPosition},
=======
    annotations::diagnostics::DiagnosticFilter,
    document::{Mode, SCRATCH_BUFFER_NAME},
    editor::{CompleteAction, CursorShapeConfig},
>>>>>>> 0ee58500
    graphics::{Color, CursorKind, Modifier, Rect, Style},
    input::{KeyEvent, MouseButton, MouseEvent, MouseEventKind},
    keyboard::{KeyCode, KeyModifiers},
    Document, Editor, Theme, View,
};
use std::{mem::take, num::NonZeroUsize, path::PathBuf, rc::Rc};

use tui::{buffer::Buffer as Surface, text::Span};

pub struct EditorView {
    pub keymaps: Keymaps,
    on_next_key: Option<(OnKeyCallback, OnKeyCallbackKind)>,
    pseudo_pending: Vec<KeyEvent>,
    pub(crate) last_insert: (commands::MappableCommand, Vec<InsertEvent>),
    pub(crate) completion: Option<Completion>,
    spinners: ProgressSpinners,
<<<<<<< HEAD
    pub(crate) explorer: Option<Explorer>,
=======
    /// Tracks if the terminal window is focused by reaction to terminal focus events
    terminal_focused: bool,
>>>>>>> 0ee58500
}

#[derive(Debug, Clone)]
pub enum InsertEvent {
    Key(KeyEvent),
    CompletionApply {
        trigger_offset: usize,
        changes: Vec<Change>,
    },
    TriggerCompletion,
    RequestCompletion,
}

impl EditorView {
    pub fn new(keymaps: Keymaps) -> Self {
        Self {
            keymaps,
            on_next_key: None,
            pseudo_pending: Vec::new(),
            last_insert: (commands::MappableCommand::normal_mode, Vec::new()),
            completion: None,
            spinners: ProgressSpinners::default(),
<<<<<<< HEAD
            explorer: None,
=======
            terminal_focused: true,
>>>>>>> 0ee58500
        }
    }

    pub fn spinners_mut(&mut self) -> &mut ProgressSpinners {
        &mut self.spinners
    }

    pub fn render_view(
        &self,
        editor: &Editor,
        doc: &Document,
        view: &View,
        viewport: Rect,
        surface: &mut Surface,
        is_focused: bool,
    ) {
        let inner = view.inner_area(doc);
        let area = view.area;
        let theme = &editor.theme;
        let config = editor.config();

        let view_offset = doc.view_offset(view.id);

        let text_annotations = view.text_annotations(doc, Some(theme));
        let mut decorations = DecorationManager::default();

        if is_focused && config.cursorline {
            decorations.add_decoration(Self::cursorline(doc, view, theme));
        }

        if is_focused && config.cursorcolumn {
            Self::highlight_cursorcolumn(doc, view, surface, theme, inner, &text_annotations);
        }

        // Set DAP highlights, if needed.
        if let Some(frame) = editor.current_stack_frame() {
            let dap_line = frame.line.saturating_sub(1);
            let style = theme.get("ui.highlight.frameline");
            let line_decoration = move |renderer: &mut TextRenderer, pos: LinePos| {
                if pos.doc_line != dap_line {
                    return;
                }
                renderer.set_style(Rect::new(inner.x, pos.visual_line, inner.width, 1), style);
            };

            decorations.add_decoration(line_decoration);
        }

        let syntax_highlights =
            Self::doc_syntax_highlights(doc, view_offset.anchor, inner.height, theme);

        let mut overlay_highlights =
            Self::empty_highlight_iter(doc, view_offset.anchor, inner.height);
        let overlay_syntax_highlights = Self::overlay_syntax_highlights(
            doc,
            view_offset.anchor,
            inner.height,
            &text_annotations,
        );
        if !overlay_syntax_highlights.is_empty() {
            overlay_highlights =
                Box::new(syntax::merge(overlay_highlights, overlay_syntax_highlights));
        }

        for diagnostic in Self::doc_diagnostics_highlights(doc, theme) {
            // Most of the `diagnostic` Vecs are empty most of the time. Skipping
            // a merge for any empty Vec saves a significant amount of work.
            if diagnostic.is_empty() {
                continue;
            }
            overlay_highlights = Box::new(syntax::merge(overlay_highlights, diagnostic));
        }

        if is_focused {
            if let Some(tabstops) = Self::tabstop_highlights(doc, theme) {
                overlay_highlights = Box::new(syntax::merge(overlay_highlights, tabstops));
            }
            let highlights = syntax::merge(
                overlay_highlights,
                Self::doc_selection_highlights(
                    editor.mode(),
                    doc,
                    view,
                    theme,
                    &config.cursor_shape,
                    self.terminal_focused,
                ),
            );
            let focused_view_elements = Self::highlight_focused_view_elements(view, doc, theme);
            if focused_view_elements.is_empty() {
                overlay_highlights = Box::new(highlights)
            } else {
                overlay_highlights = Box::new(syntax::merge(highlights, focused_view_elements))
            }
        }

        let gutter_overflow = view.gutter_offset(doc) == 0;
        if !gutter_overflow {
            Self::render_gutter(
                editor,
                doc,
                view,
                view.area,
                theme,
                is_focused & self.terminal_focused,
                &mut decorations,
            );
        }

        Self::render_rulers(editor, doc, view, inner, surface, theme);

        let primary_cursor = doc
            .selection(view.id)
            .primary()
            .cursor(doc.text().slice(..));
        if is_focused {
            decorations.add_decoration(text_decorations::Cursor {
                cache: &editor.cursor_cache,
                primary_cursor,
            });
        }
        let width = view.inner_width(doc);
        let config = doc.config.load();
        let enable_cursor_line = view
            .diagnostics_handler
            .show_cursorline_diagnostics(doc, view.id);
        let inline_diagnostic_config = config.inline_diagnostics.prepare(width, enable_cursor_line);
        decorations.add_decoration(InlineDiagnostics::new(
            doc,
            theme,
            primary_cursor,
            inline_diagnostic_config,
            config.end_of_line_diagnostics,
        ));
        render_document(
            surface,
            inner,
            doc,
            view_offset,
            &text_annotations,
            syntax_highlights,
            overlay_highlights,
            theme,
            decorations,
        );

        // if we're not at the edge of the screen, draw a right border
        if viewport.right() != view.area.right() {
            let x = area.right();
            let border_style = theme.get("ui.window");
            for y in area.top()..area.bottom() {
                surface[(x, y)]
                    .set_symbol(tui::symbols::line::VERTICAL)
                    //.set_symbol(" ")
                    .set_style(border_style);
            }
        }

        if config.inline_diagnostics.disabled()
            && config.end_of_line_diagnostics == DiagnosticFilter::Disable
        {
            Self::render_diagnostics(doc, view, inner, surface, theme);
        }

        let statusline_area = view
            .area
            .clip_top(view.area.height.saturating_sub(1))
            .clip_bottom(1); // -1 from bottom to remove commandline

        let mut context =
            statusline::RenderContext::new(editor, doc, view, is_focused, &self.spinners);

        statusline::render(&mut context, statusline_area, surface);
    }

    pub fn render_rulers(
        editor: &Editor,
        doc: &Document,
        view: &View,
        viewport: Rect,
        surface: &mut Surface,
        theme: &Theme,
    ) {
        let editor_rulers = &editor.config().rulers;
        let ruler_theme = theme
            .try_get("ui.virtual.ruler")
            .unwrap_or_else(|| Style::default().bg(Color::Red));

        let rulers = doc
            .language_config()
            .and_then(|config| config.rulers.as_ref())
            .unwrap_or(editor_rulers);

        let view_offset = doc.view_offset(view.id);

        rulers
            .iter()
            // View might be horizontally scrolled, convert from absolute distance
            // from the 1st column to relative distance from left of viewport
            .filter_map(|ruler| ruler.checked_sub(1 + view_offset.horizontal_offset as u16))
            .filter(|ruler| ruler < &viewport.width)
            .map(|ruler| viewport.clip_left(ruler).with_width(1))
            .for_each(|area| surface.set_style(area, ruler_theme))
    }

    fn viewport_byte_range(
        text: helix_core::RopeSlice,
        row: usize,
        height: u16,
    ) -> std::ops::Range<usize> {
        // Calculate viewport byte ranges:
        // Saturating subs to make it inclusive zero indexing.
        let last_line = text.len_lines().saturating_sub(1);
        let last_visible_line = (row + height as usize).saturating_sub(1).min(last_line);
        let start = text.line_to_byte(row.min(last_line));
        let end = text.line_to_byte(last_visible_line + 1);

        start..end
    }

    pub fn empty_highlight_iter(
        doc: &Document,
        anchor: usize,
        height: u16,
    ) -> Box<dyn Iterator<Item = HighlightEvent>> {
        let text = doc.text().slice(..);
        let row = text.char_to_line(anchor.min(text.len_chars()));

        // Calculate viewport byte ranges:
        // Saturating subs to make it inclusive zero indexing.
        let range = Self::viewport_byte_range(text, row, height);
        Box::new(
            [HighlightEvent::Source {
                start: text.byte_to_char(range.start),
                end: text.byte_to_char(range.end),
            }]
            .into_iter(),
        )
    }

    /// Get syntax highlights for a document in a view represented by the first line
    /// and column (`offset`) and the last line. This is done instead of using a view
    /// directly to enable rendering syntax highlighted docs anywhere (eg. picker preview)
    pub fn doc_syntax_highlights<'doc>(
        doc: &'doc Document,
        anchor: usize,
        height: u16,
        _theme: &Theme,
    ) -> Box<dyn Iterator<Item = HighlightEvent> + 'doc> {
        let text = doc.text().slice(..);
        let row = text.char_to_line(anchor.min(text.len_chars()));

        let range = Self::viewport_byte_range(text, row, height);

        match doc.syntax() {
            Some(syntax) => {
                let iter = syntax
                    // TODO: range doesn't actually restrict source, just highlight range
                    .highlight_iter(text.slice(..), Some(range), None)
                    .map(|event| event.unwrap());

                Box::new(iter)
            }
            None => Box::new(
                [HighlightEvent::Source {
                    start: range.start,
                    end: range.end,
                }]
                .into_iter(),
            ),
        }
    }

    pub fn overlay_syntax_highlights(
        doc: &Document,
        anchor: usize,
        height: u16,
        text_annotations: &TextAnnotations,
    ) -> Vec<(usize, std::ops::Range<usize>)> {
        let text = doc.text().slice(..);
        let row = text.char_to_line(anchor.min(text.len_chars()));

        let mut range = Self::viewport_byte_range(text, row, height);
        range = text.byte_to_char(range.start)..text.byte_to_char(range.end);

        text_annotations.collect_overlay_highlights(range)
    }

    /// Get highlight spans for document diagnostics
    pub fn doc_diagnostics_highlights(
        doc: &Document,
        theme: &Theme,
    ) -> [Vec<(usize, std::ops::Range<usize>)>; 7] {
        use helix_core::diagnostic::{DiagnosticTag, Range, Severity};
        let get_scope_of = |scope| {
            theme
            .find_scope_index_exact(scope)
            // get one of the themes below as fallback values
            .or_else(|| theme.find_scope_index_exact("diagnostic"))
            .or_else(|| theme.find_scope_index_exact("ui.cursor"))
            .or_else(|| theme.find_scope_index_exact("ui.selection"))
            .expect(
                "at least one of the following scopes must be defined in the theme: `diagnostic`, `ui.cursor`, or `ui.selection`",
            )
        };

        // basically just queries the theme color defined in the config
        let hint = get_scope_of("diagnostic.hint");
        let info = get_scope_of("diagnostic.info");
        let warning = get_scope_of("diagnostic.warning");
        let error = get_scope_of("diagnostic.error");
        let r#default = get_scope_of("diagnostic"); // this is a bit redundant but should be fine

        // Diagnostic tags
        let unnecessary = theme.find_scope_index_exact("diagnostic.unnecessary");
        let deprecated = theme.find_scope_index_exact("diagnostic.deprecated");

        let mut default_vec: Vec<(usize, std::ops::Range<usize>)> = Vec::new();
        let mut info_vec = Vec::new();
        let mut hint_vec = Vec::new();
        let mut warning_vec = Vec::new();
        let mut error_vec = Vec::new();
        let mut unnecessary_vec = Vec::new();
        let mut deprecated_vec = Vec::new();

        let push_diagnostic =
            |vec: &mut Vec<(usize, std::ops::Range<usize>)>, scope, range: Range| {
                // If any diagnostic overlaps ranges with the prior diagnostic,
                // merge the two together. Otherwise push a new span.
                match vec.last_mut() {
                    Some((_, existing_range)) if range.start <= existing_range.end => {
                        // This branch merges overlapping diagnostics, assuming that the current
                        // diagnostic starts on range.start or later. If this assertion fails,
                        // we will discard some part of `diagnostic`. This implies that
                        // `doc.diagnostics()` is not sorted by `diagnostic.range`.
                        debug_assert!(existing_range.start <= range.start);
                        existing_range.end = range.end.max(existing_range.end)
                    }
                    _ => vec.push((scope, range.start..range.end)),
                }
            };

        for diagnostic in doc.diagnostics() {
            // Separate diagnostics into different Vecs by severity.
            let (vec, scope) = match diagnostic.severity {
                Some(Severity::Info) => (&mut info_vec, info),
                Some(Severity::Hint) => (&mut hint_vec, hint),
                Some(Severity::Warning) => (&mut warning_vec, warning),
                Some(Severity::Error) => (&mut error_vec, error),
                _ => (&mut default_vec, r#default),
            };

            // If the diagnostic has tags and a non-warning/error severity, skip rendering
            // the diagnostic as info/hint/default and only render it as unnecessary/deprecated
            // instead. For warning/error diagnostics, render both the severity highlight and
            // the tag highlight.
            if diagnostic.tags.is_empty()
                || matches!(
                    diagnostic.severity,
                    Some(Severity::Warning | Severity::Error)
                )
            {
                push_diagnostic(vec, scope, diagnostic.range);
            }

            for tag in &diagnostic.tags {
                match tag {
                    DiagnosticTag::Unnecessary => {
                        if let Some(scope) = unnecessary {
                            push_diagnostic(&mut unnecessary_vec, scope, diagnostic.range)
                        }
                    }
                    DiagnosticTag::Deprecated => {
                        if let Some(scope) = deprecated {
                            push_diagnostic(&mut deprecated_vec, scope, diagnostic.range)
                        }
                    }
                }
            }
        }

        [
            default_vec,
            unnecessary_vec,
            deprecated_vec,
            info_vec,
            hint_vec,
            warning_vec,
            error_vec,
        ]
    }

    /// Get highlight spans for selections in a document view.
    pub fn doc_selection_highlights(
        mode: Mode,
        doc: &Document,
        view: &View,
        theme: &Theme,
        cursor_shape_config: &CursorShapeConfig,
        is_terminal_focused: bool,
    ) -> Vec<(usize, std::ops::Range<usize>)> {
        let text = doc.text().slice(..);
        let selection = doc.selection(view.id);
        let primary_idx = selection.primary_index();

        let cursorkind = cursor_shape_config.from_mode(mode);
        let cursor_is_block = cursorkind == CursorKind::Block;

        let selection_scope = theme
            .find_scope_index_exact("ui.selection")
            .expect("could not find `ui.selection` scope in the theme!");
        let primary_selection_scope = theme
            .find_scope_index_exact("ui.selection.primary")
            .unwrap_or(selection_scope);

        let base_cursor_scope = theme
            .find_scope_index_exact("ui.cursor")
            .unwrap_or(selection_scope);
        let base_primary_cursor_scope = theme
            .find_scope_index("ui.cursor.primary")
            .unwrap_or(base_cursor_scope);

        let cursor_scope = match mode {
            Mode::Insert => theme.find_scope_index_exact("ui.cursor.insert"),
            Mode::Select => theme.find_scope_index_exact("ui.cursor.select"),
            Mode::Normal => theme.find_scope_index_exact("ui.cursor.normal"),
        }
        .unwrap_or(base_cursor_scope);

        let primary_cursor_scope = match mode {
            Mode::Insert => theme.find_scope_index_exact("ui.cursor.primary.insert"),
            Mode::Select => theme.find_scope_index_exact("ui.cursor.primary.select"),
            Mode::Normal => theme.find_scope_index_exact("ui.cursor.primary.normal"),
        }
        .unwrap_or(base_primary_cursor_scope);

        let mut spans: Vec<(usize, std::ops::Range<usize>)> = Vec::new();
        for (i, range) in selection.iter().enumerate() {
            let selection_is_primary = i == primary_idx;
            let (cursor_scope, selection_scope) = if selection_is_primary {
                (primary_cursor_scope, primary_selection_scope)
            } else {
                (cursor_scope, selection_scope)
            };

            // Special-case: cursor at end of the rope.
            if range.head == range.anchor && range.head == text.len_chars() {
                if !selection_is_primary || (cursor_is_block && is_terminal_focused) {
                    // Bar and underline cursors are drawn by the terminal
                    // BUG: If the editor area loses focus while having a bar or
                    // underline cursor (eg. when a regex prompt has focus) then
                    // the primary cursor will be invisible. This doesn't happen
                    // with block cursors since we manually draw *all* cursors.
                    spans.push((cursor_scope, range.head..range.head + 1));
                }
                continue;
            }

            let range = range.min_width_1(text);
            if range.head > range.anchor {
                // Standard case.
                let cursor_start = prev_grapheme_boundary(text, range.head);
                // non block cursors look like they exclude the cursor
                let selection_end =
                    if selection_is_primary && !cursor_is_block && mode != Mode::Insert {
                        range.head
                    } else {
                        cursor_start
                    };
                spans.push((selection_scope, range.anchor..selection_end));
                // add block cursors
                // skip primary cursor if terminal is unfocused - crossterm cursor is used in that case
                if !selection_is_primary || (cursor_is_block && is_terminal_focused) {
                    spans.push((cursor_scope, cursor_start..range.head));
                }
            } else {
                // Reverse case.
                let cursor_end = next_grapheme_boundary(text, range.head);
                // add block cursors
                // skip primary cursor if terminal is unfocused - crossterm cursor is used in that case
                if !selection_is_primary || (cursor_is_block && is_terminal_focused) {
                    spans.push((cursor_scope, range.head..cursor_end));
                }
                // non block cursors look like they exclude the cursor
                let selection_start = if selection_is_primary
                    && !cursor_is_block
                    && !(mode == Mode::Insert && cursor_end == range.anchor)
                {
                    range.head
                } else {
                    cursor_end
                };
                spans.push((selection_scope, selection_start..range.anchor));
            }
        }

        spans
    }

    /// Render brace match, etc (meant for the focused view only)
    pub fn highlight_focused_view_elements(
        view: &View,
        doc: &Document,
        theme: &Theme,
    ) -> Vec<(usize, std::ops::Range<usize>)> {
        // Highlight matching braces
        if let Some(syntax) = doc.syntax() {
            let text = doc.text().slice(..);
            use helix_core::match_brackets;
            let pos = doc.selection(view.id).primary().cursor(text);

            if let Some(pos) =
                match_brackets::find_matching_bracket(syntax, doc.text().slice(..), pos)
            {
                // ensure col is on screen
                if let Some(highlight) = theme.find_scope_index_exact("ui.cursor.match") {
                    return vec![(highlight, pos..pos + 1)];
                }
            }
        }
        Vec::new()
    }

    pub fn tabstop_highlights(
        doc: &Document,
        theme: &Theme,
    ) -> Option<Vec<(usize, std::ops::Range<usize>)>> {
        let snippet = doc.active_snippet.as_ref()?;
        let highlight = theme.find_scope_index_exact("tabstop")?;
        let mut highlights = Vec::new();
        for tabstop in snippet.tabstops() {
            highlights.extend(
                tabstop
                    .ranges
                    .iter()
                    .map(|range| (highlight, range.start..range.end)),
            );
        }
        (!highlights.is_empty()).then_some(highlights)
    }

    /// Render bufferline at the top
    pub fn render_bufferline(editor: &Editor, viewport: Rect, surface: &mut Surface) {
        let scratch = PathBuf::from(SCRATCH_BUFFER_NAME); // default filename to use for scratch buffer
        surface.clear_with(
            viewport,
            editor
                .theme
                .try_get("ui.bufferline.background")
                .unwrap_or_else(|| editor.theme.get("ui.statusline")),
        );

        let bufferline_active = editor
            .theme
            .try_get("ui.bufferline.active")
            .unwrap_or_else(|| editor.theme.get("ui.statusline.active"));

        let bufferline_inactive = editor
            .theme
            .try_get("ui.bufferline")
            .unwrap_or_else(|| editor.theme.get("ui.statusline.inactive"));

        let mut x = viewport.x;
        let current_doc = view!(editor).doc;

        for doc in editor.documents() {
            let fname = doc
                .path()
                .unwrap_or(&scratch)
                .file_name()
                .unwrap_or_default()
                .to_str()
                .unwrap_or_default();

            let style = if current_doc == doc.id() {
                bufferline_active
            } else {
                bufferline_inactive
            };

            let text = format!(" {}{} ", fname, if doc.is_modified() { "[+]" } else { "" });
            let used_width = viewport.x.saturating_sub(x);
            let rem_width = surface.area.width.saturating_sub(used_width);

            x = surface
                .set_stringn(x, viewport.y, text, rem_width as usize, style)
                .0;

            if x >= surface.area.right() {
                break;
            }
        }
    }

    pub fn render_gutter<'d>(
        editor: &'d Editor,
        doc: &'d Document,
        view: &View,
        viewport: Rect,
        theme: &Theme,
        is_focused: bool,
        decoration_manager: &mut DecorationManager<'d>,
    ) {
        let text = doc.text().slice(..);
        let cursors: Rc<[_]> = doc
            .selection(view.id)
            .iter()
            .map(|range| range.cursor_line(text))
            .collect();

        let mut offset = 0;

        let gutter_style = theme.get("ui.gutter");
        let gutter_selected_style = theme.get("ui.gutter.selected");
        let gutter_style_virtual = theme.get("ui.gutter.virtual");
        let gutter_selected_style_virtual = theme.get("ui.gutter.selected.virtual");

        for gutter_type in view.gutters() {
            let mut gutter = gutter_type.style(editor, doc, view, theme, is_focused);
            let width = gutter_type.width(view, doc);
            // avoid lots of small allocations by reusing a text buffer for each line
            let mut text = String::with_capacity(width);
            let cursors = cursors.clone();
            let gutter_decoration = move |renderer: &mut TextRenderer, pos: LinePos| {
                // TODO handle softwrap in gutters
                let selected = cursors.contains(&pos.doc_line);
                let x = viewport.x + offset;
                let y = pos.visual_line;

                let gutter_style = match (selected, pos.first_visual_line) {
                    (false, true) => gutter_style,
                    (true, true) => gutter_selected_style,
                    (false, false) => gutter_style_virtual,
                    (true, false) => gutter_selected_style_virtual,
                };

                if let Some(style) =
                    gutter(pos.doc_line, selected, pos.first_visual_line, &mut text)
                {
                    renderer.set_stringn(x, y, &text, width, gutter_style.patch(style));
                } else {
                    renderer.set_style(
                        Rect {
                            x,
                            y,
                            width: width as u16,
                            height: 1,
                        },
                        gutter_style,
                    );
                }
                text.clear();
            };
            decoration_manager.add_decoration(gutter_decoration);

            offset += width as u16;
        }
    }

    pub fn render_diagnostics(
        doc: &Document,
        view: &View,
        viewport: Rect,
        surface: &mut Surface,
        theme: &Theme,
    ) {
        use helix_core::diagnostic::Severity;
        use tui::{
            layout::Alignment,
            text::Text,
            widgets::{Paragraph, Widget, Wrap},
        };

        let cursor = doc
            .selection(view.id)
            .primary()
            .cursor(doc.text().slice(..));

        let diagnostics = doc.diagnostics().iter().filter(|diagnostic| {
            diagnostic.range.start <= cursor && diagnostic.range.end >= cursor
        });

        let warning = theme.get("warning");
        let error = theme.get("error");
        let info = theme.get("info");
        let hint = theme.get("hint");

        let mut lines = Vec::new();
        let background_style = theme.get("ui.background");
        for diagnostic in diagnostics {
            let style = Style::reset()
                .patch(background_style)
                .patch(match diagnostic.severity {
                    Some(Severity::Error) => error,
                    Some(Severity::Warning) | None => warning,
                    Some(Severity::Info) => info,
                    Some(Severity::Hint) => hint,
                });
            let text = Text::styled(&diagnostic.message, style);
            lines.extend(text.lines);
            let code = diagnostic.code.as_ref().map(|x| match x {
                NumberOrString::Number(n) => format!("({n})"),
                NumberOrString::String(s) => format!("({s})"),
            });
            if let Some(code) = code {
                let span = Span::styled(code, style);
                lines.push(span.into());
            }
        }

        let text = Text::from(lines);
        let paragraph = Paragraph::new(&text)
            .alignment(Alignment::Right)
            .wrap(Wrap { trim: true });
        let width = 100.min(viewport.width);
        let height = 15.min(viewport.height);
        paragraph.render(
            Rect::new(viewport.right() - width, viewport.y + 1, width, height),
            surface,
        );
    }

    /// Apply the highlighting on the lines where a cursor is active
    pub fn cursorline(doc: &Document, view: &View, theme: &Theme) -> impl Decoration {
        let text = doc.text().slice(..);
        // TODO only highlight the visual line that contains the cursor instead of the full visual line
        let primary_line = doc.selection(view.id).primary().cursor_line(text);

        // The secondary_lines do contain the primary_line, it doesn't matter
        // as the else-if clause in the loop later won't test for the
        // secondary_lines if primary_line == line.
        // It's used inside a loop so the collect isn't needless:
        // https://github.com/rust-lang/rust-clippy/issues/6164
        #[allow(clippy::needless_collect)]
        let secondary_lines: Vec<_> = doc
            .selection(view.id)
            .iter()
            .map(|range| range.cursor_line(text))
            .collect();

        let primary_style = theme.get("ui.cursorline.primary");
        let secondary_style = theme.get("ui.cursorline.secondary");
        let viewport = view.area;

        move |renderer: &mut TextRenderer, pos: LinePos| {
            let area = Rect::new(viewport.x, pos.visual_line, viewport.width, 1);
            if primary_line == pos.doc_line {
                renderer.set_style(area, primary_style);
            } else if secondary_lines.binary_search(&pos.doc_line).is_ok() {
                renderer.set_style(area, secondary_style);
            }
        }
    }

    /// Apply the highlighting on the columns where a cursor is active
    pub fn highlight_cursorcolumn(
        doc: &Document,
        view: &View,
        surface: &mut Surface,
        theme: &Theme,
        viewport: Rect,
        text_annotations: &TextAnnotations,
    ) {
        let text = doc.text().slice(..);

        // Manual fallback behaviour:
        // ui.cursorcolumn.{p/s} -> ui.cursorcolumn -> ui.cursorline.{p/s}
        let primary_style = theme
            .try_get_exact("ui.cursorcolumn.primary")
            .or_else(|| theme.try_get_exact("ui.cursorcolumn"))
            .unwrap_or_else(|| theme.get("ui.cursorline.primary"));
        let secondary_style = theme
            .try_get_exact("ui.cursorcolumn.secondary")
            .or_else(|| theme.try_get_exact("ui.cursorcolumn"))
            .unwrap_or_else(|| theme.get("ui.cursorline.secondary"));

        let inner_area = view.inner_area(doc);

        let selection = doc.selection(view.id);
        let view_offset = doc.view_offset(view.id);
        let primary = selection.primary();
        let text_format = doc.text_format(viewport.width, None);
        for range in selection.iter() {
            let is_primary = primary == *range;
            let cursor = range.cursor(text);

            let Position { col, .. } =
                visual_offset_from_block(text, cursor, cursor, &text_format, text_annotations).0;

            // if the cursor is horizontally in the view
            if col >= view_offset.horizontal_offset
                && inner_area.width > (col - view_offset.horizontal_offset) as u16
            {
                let area = Rect::new(
                    inner_area.x + (col - view_offset.horizontal_offset) as u16,
                    view.area.y,
                    1,
                    view.area.height,
                );
                if is_primary {
                    surface.set_style(area, primary_style)
                } else {
                    surface.set_style(area, secondary_style)
                }
            }
        }
    }

    /// Handle events by looking them up in `self.keymaps`. Returns None
    /// if event was handled (a command was executed or a subkeymap was
    /// activated). Only KeymapResult::{NotFound, Cancelled} is returned
    /// otherwise.
    fn handle_keymap_event(
        &mut self,
        mode: Mode,
        cxt: &mut commands::Context,
        event: KeyEvent,
    ) -> Option<KeymapResult> {
        let mut last_mode = mode;
        self.pseudo_pending.extend(self.keymaps.pending());
        let key_result = self.keymaps.get(mode, event);
        cxt.editor.autoinfo = self.keymaps.sticky().map(|node| node.infobox());

        let mut execute_command = |command: &commands::MappableCommand| {
            command.execute(cxt);
            helix_event::dispatch(PostCommand { command, cx: cxt });

            let current_mode = cxt.editor.mode();
            if current_mode != last_mode {
                helix_event::dispatch(OnModeSwitch {
                    old_mode: last_mode,
                    new_mode: current_mode,
                    cx: cxt,
                });

                // HAXX: if we just entered insert mode from normal, clear key buf
                // and record the command that got us into this mode.
                if current_mode == Mode::Insert {
                    // how we entered insert mode is important, and we should track that so
                    // we can repeat the side effect.
                    self.last_insert.0 = command.clone();
                    self.last_insert.1.clear();
                }
            }

            last_mode = current_mode;
        };

        match &key_result {
            KeymapResult::Matched(command) => {
                execute_command(command);
            }
            KeymapResult::Pending(node) => cxt.editor.autoinfo = Some(node.infobox()),
            KeymapResult::MatchedSequence(commands) => {
                for command in commands {
                    execute_command(command);
                }
            }
            KeymapResult::NotFound | KeymapResult::Cancelled(_) => return Some(key_result),
        }
        None
    }

    fn insert_mode(&mut self, cx: &mut commands::Context, event: KeyEvent) {
        if let Some(keyresult) = self.handle_keymap_event(Mode::Insert, cx, event) {
            match keyresult {
                KeymapResult::NotFound => {
                    if !self.on_next_key(OnKeyCallbackKind::Fallback, cx, event) {
                        if let Some(ch) = event.char() {
                            commands::insert::insert_char(cx, ch)
                        }
                    }
                }
                KeymapResult::Cancelled(pending) => {
                    for ev in pending {
                        match ev.char() {
                            Some(ch) => commands::insert::insert_char(cx, ch),
                            None => {
                                if let KeymapResult::Matched(command) =
                                    self.keymaps.get(Mode::Insert, ev)
                                {
                                    command.execute(cx);
                                }
                            }
                        }
                    }
                }
                _ => unreachable!(),
            }
        }
    }

    fn command_mode(&mut self, mode: Mode, cxt: &mut commands::Context, event: KeyEvent) {
        match (event, cxt.editor.count) {
            // If the count is already started and the input is a number, always continue the count.
            (key!(i @ '0'..='9'), Some(count)) => {
                let i = i.to_digit(10).unwrap() as usize;
                let count = count.get() * 10 + i;
                if count > 100_000_000 {
                    return;
                }
                cxt.editor.count = NonZeroUsize::new(count);
            }
            // A non-zero digit will start the count if that number isn't used by a keymap.
            (key!(i @ '1'..='9'), None) if !self.keymaps.contains_key(mode, event) => {
                let i = i.to_digit(10).unwrap() as usize;
                cxt.editor.count = NonZeroUsize::new(i);
            }
            // special handling for repeat operator
            (key!('.'), _) if self.keymaps.pending().is_empty() => {
                for _ in 0..cxt.editor.count.map_or(1, NonZeroUsize::into) {
                    // first execute whatever put us into insert mode
                    self.last_insert.0.execute(cxt);
                    let mut last_savepoint = None;
                    let mut last_request_savepoint = None;
                    // then replay the inputs
                    for key in self.last_insert.1.clone() {
                        match key {
                            InsertEvent::Key(key) => self.insert_mode(cxt, key),
                            InsertEvent::CompletionApply {
                                trigger_offset,
                                changes,
                            } => {
                                let (view, doc) = current!(cxt.editor);

                                if let Some(last_savepoint) = last_savepoint.as_deref() {
                                    doc.restore(view, last_savepoint, true);
                                }

                                let text = doc.text().slice(..);
                                let cursor = doc.selection(view.id).primary().cursor(text);

                                let shift_position = |pos: usize| -> usize {
                                    (pos + cursor).saturating_sub(trigger_offset)
                                };

                                let tx = Transaction::change(
                                    doc.text(),
                                    changes.iter().cloned().map(|(start, end, t)| {
                                        (shift_position(start), shift_position(end), t)
                                    }),
                                );
                                doc.apply(&tx, view.id);
                            }
                            InsertEvent::TriggerCompletion => {
                                last_savepoint = take(&mut last_request_savepoint);
                            }
                            InsertEvent::RequestCompletion => {
                                let (view, doc) = current!(cxt.editor);
                                last_request_savepoint = Some(doc.savepoint(view));
                            }
                        }
                    }
                }
                cxt.editor.count = None;
            }
            _ => {
                // set the count
                cxt.count = cxt.editor.count;
                // TODO: edge case: 0j -> reset to 1
                // if this fails, count was Some(0)
                // debug_assert!(cxt.count != 0);

                // set the register
                cxt.register = cxt.editor.selected_register.take();

                let res = self.handle_keymap_event(mode, cxt, event);
                if matches!(&res, Some(KeymapResult::NotFound)) {
                    self.on_next_key(OnKeyCallbackKind::Fallback, cxt, event);
                }
                if self.keymaps.pending().is_empty() {
                    cxt.editor.count = None
                } else {
                    cxt.editor.selected_register = cxt.register.take();
                }
            }
        }
    }

    #[allow(clippy::too_many_arguments)]
    pub fn set_completion(
        &mut self,
        editor: &mut Editor,
        items: Vec<CompletionItem>,
        trigger_offset: usize,
        size: Rect,
    ) -> Option<Rect> {
        let mut completion = Completion::new(editor, items, trigger_offset);

        if completion.is_empty() {
            // skip if we got no completion results
            return None;
        }

        let area = completion.area(size, editor);
        editor.last_completion = Some(CompleteAction::Triggered);
        self.last_insert.1.push(InsertEvent::TriggerCompletion);

        // TODO : propagate required size on resize to completion too
        self.completion = Some(completion);
        Some(area)
    }

    pub fn clear_completion(&mut self, editor: &mut Editor) -> Option<OnKeyCallback> {
        self.completion = None;
        let mut on_next_key: Option<OnKeyCallback> = None;
        editor.handlers.completions.request_controller.restart();
        editor.handlers.completions.active_completions.clear();
        if let Some(last_completion) = editor.last_completion.take() {
            match last_completion {
                CompleteAction::Triggered => (),
                CompleteAction::Applied {
                    trigger_offset,
                    changes,
                    placeholder,
                } => {
                    self.last_insert.1.push(InsertEvent::CompletionApply {
                        trigger_offset,
                        changes,
                    });
                    on_next_key = placeholder.then_some(Box::new(|cx, key| {
                        if let Some(c) = key.char() {
                            let (view, doc) = current!(cx.editor);
                            if let Some(snippet) = &doc.active_snippet {
                                doc.apply(&snippet.delete_placeholder(doc.text()), view.id);
                            }
                            commands::insert::insert_char(cx, c);
                        }
                    }))
                }
                CompleteAction::Selected { savepoint } => {
                    let (view, doc) = current!(editor);
                    doc.restore(view, &savepoint, false);
                }
            }
        }
        on_next_key
    }

    pub fn handle_idle_timeout(&mut self, cx: &mut commands::Context) -> EventResult {
        commands::compute_inlay_hints_for_all_views(cx.editor, cx.jobs);

        EventResult::Ignored(None)
    }
}

impl EditorView {
    /// must be called whenever the editor processed input that
    /// is not a `KeyEvent`. In these cases any pending keys/on next
    /// key callbacks must be canceled.
    fn handle_non_key_input(&mut self, cxt: &mut commands::Context) {
        cxt.editor.status_msg = None;
        cxt.editor.reset_idle_timer();
        // HACKS: create a fake key event that will never trigger any actual map
        // and therefore simply acts as "dismiss"
        let null_key_event = KeyEvent {
            code: KeyCode::Null,
            modifiers: KeyModifiers::empty(),
        };
        // dismiss any pending keys
        if let Some((on_next_key, _)) = self.on_next_key.take() {
            on_next_key(cxt, null_key_event);
        }
        self.handle_keymap_event(cxt.editor.mode, cxt, null_key_event);
        self.pseudo_pending.clear();
    }

    fn handle_mouse_event(
        &mut self,
        event: &MouseEvent,
        cxt: &mut commands::Context,
    ) -> EventResult {
        if event.kind != MouseEventKind::Moved {
            self.handle_non_key_input(cxt)
        }

        let config = cxt.editor.config();
        let MouseEvent {
            kind,
            row,
            column,
            modifiers,
            ..
        } = *event;

        let pos_and_view = |editor: &Editor, row, column, ignore_virtual_text| {
            editor.tree.views().find_map(|(view, _focus)| {
                view.pos_at_screen_coords(
                    &editor.documents[&view.doc],
                    row,
                    column,
                    ignore_virtual_text,
                )
                .map(|pos| (pos, view.id))
            })
        };

        let gutter_coords_and_view = |editor: &Editor, row, column| {
            editor.tree.views().find_map(|(view, _focus)| {
                view.gutter_coords_at_screen_coords(row, column)
                    .map(|coords| (coords, view.id))
            })
        };

        match kind {
            MouseEventKind::Down(MouseButton::Left) => {
                let editor = &mut cxt.editor;

                if let Some((pos, view_id)) = pos_and_view(editor, row, column, true) {
                    let prev_view_id = view!(editor).id;
                    let doc = doc_mut!(editor, &view!(editor, view_id).doc);

                    if modifiers == KeyModifiers::ALT {
                        let selection = doc.selection(view_id).clone();
                        doc.set_selection(view_id, selection.push(Range::point(pos)));
                    } else if editor.mode == Mode::Select {
                        // Discards non-primary selections for consistent UX with normal mode
                        let primary = doc.selection(view_id).primary().put_cursor(
                            doc.text().slice(..),
                            pos,
                            true,
                        );
                        editor.mouse_down_range = Some(primary);
                        doc.set_selection(view_id, Selection::single(primary.anchor, primary.head));
                    } else {
                        doc.set_selection(view_id, Selection::point(pos));
                    }

                    if view_id != prev_view_id {
                        self.clear_completion(editor);
                    }

                    editor.focus(view_id);
                    editor.ensure_cursor_in_view(view_id);

                    return EventResult::Consumed(None);
                }

                if let Some((coords, view_id)) = gutter_coords_and_view(editor, row, column) {
                    editor.focus(view_id);

                    let (view, doc) = current!(cxt.editor);

                    let path = match doc.path() {
                        Some(path) => path.clone(),
                        None => return EventResult::Ignored(None),
                    };

                    if let Some(char_idx) =
                        view.pos_at_visual_coords(doc, coords.row as u16, coords.col as u16, true)
                    {
                        let line = doc.text().char_to_line(char_idx);
                        commands::dap_toggle_breakpoint_impl(cxt, path, line);
                        return EventResult::Consumed(None);
                    }
                }

                EventResult::Ignored(None)
            }

            MouseEventKind::Drag(MouseButton::Left) => {
                let (view, doc) = current!(cxt.editor);

                let pos = match view.pos_at_screen_coords(doc, row, column, true) {
                    Some(pos) => pos,
                    None => return EventResult::Ignored(None),
                };

                let mut selection = doc.selection(view.id).clone();
                let primary = selection.primary_mut();
                *primary = primary.put_cursor(doc.text().slice(..), pos, true);
                doc.set_selection(view.id, selection);
                let view_id = view.id;
                cxt.editor.ensure_cursor_in_view(view_id);
                EventResult::Consumed(None)
            }

            MouseEventKind::ScrollUp | MouseEventKind::ScrollDown => {
                let current_view = cxt.editor.tree.focus;

                let direction = match event.kind {
                    MouseEventKind::ScrollUp => Direction::Backward,
                    MouseEventKind::ScrollDown => Direction::Forward,
                    _ => unreachable!(),
                };

                match pos_and_view(cxt.editor, row, column, false) {
                    Some((_, view_id)) => cxt.editor.tree.focus = view_id,
                    None => return EventResult::Ignored(None),
                }

                let offset = config.scroll_lines.unsigned_abs();
                commands::scroll(cxt, offset, direction, false);

                cxt.editor.tree.focus = current_view;
                cxt.editor.ensure_cursor_in_view(current_view);

                EventResult::Consumed(None)
            }

            MouseEventKind::Up(MouseButton::Left) => {
                if !config.middle_click_paste {
                    return EventResult::Ignored(None);
                }

                let (view, doc) = current!(cxt.editor);

                let should_yank = match cxt.editor.mouse_down_range.take() {
                    Some(down_range) => doc.selection(view.id).primary() != down_range,
                    None => {
                        // This should not happen under normal cases. We fall back to the original
                        // behavior of yanking on non-single-char selections.
                        doc.selection(view.id)
                            .primary()
                            .slice(doc.text().slice(..))
                            .len_chars()
                            > 1
                    }
                };

                if should_yank {
                    commands::MappableCommand::yank_main_selection_to_primary_clipboard
                        .execute(cxt);
                    EventResult::Consumed(None)
                } else {
                    EventResult::Ignored(None)
                }
            }

            MouseEventKind::Up(MouseButton::Right) => {
                if let Some((pos, view_id)) = gutter_coords_and_view(cxt.editor, row, column) {
                    cxt.editor.focus(view_id);

                    if let Some((pos, _)) = pos_and_view(cxt.editor, row, column, true) {
                        doc_mut!(cxt.editor).set_selection(view_id, Selection::point(pos));
                    } else {
                        let (view, doc) = current!(cxt.editor);

                        if let Some(pos) = view.pos_at_visual_coords(doc, pos.row as u16, 0, true) {
                            doc.set_selection(view_id, Selection::point(pos));
                            match modifiers {
                                KeyModifiers::ALT => {
                                    commands::MappableCommand::dap_edit_log.execute(cxt)
                                }
                                _ => commands::MappableCommand::dap_edit_condition.execute(cxt),
                            };
                        }
                    }

                    cxt.editor.ensure_cursor_in_view(view_id);
                    return EventResult::Consumed(None);
                }
                EventResult::Ignored(None)
            }

            MouseEventKind::Up(MouseButton::Middle) => {
                let editor = &mut cxt.editor;
                if !config.middle_click_paste {
                    return EventResult::Ignored(None);
                }

                if modifiers == KeyModifiers::ALT {
                    commands::MappableCommand::replace_selections_with_primary_clipboard
                        .execute(cxt);

                    return EventResult::Consumed(None);
                }

                if let Some((pos, view_id)) = pos_and_view(editor, row, column, true) {
                    let doc = doc_mut!(editor, &view!(editor, view_id).doc);
                    doc.set_selection(view_id, Selection::point(pos));
                    cxt.editor.focus(view_id);
                    commands::MappableCommand::paste_primary_clipboard_before.execute(cxt);

                    return EventResult::Consumed(None);
                }

                EventResult::Ignored(None)
            }

            _ => EventResult::Ignored(None),
        }
    }
    fn on_next_key(
        &mut self,
        kind: OnKeyCallbackKind,
        ctx: &mut commands::Context,
        event: KeyEvent,
    ) -> bool {
        if let Some((on_next_key, kind_)) = self.on_next_key.take() {
            if kind == kind_ {
                on_next_key(ctx, event);
                true
            } else {
                self.on_next_key = Some((on_next_key, kind_));
                false
            }
        } else {
            false
        }
    }
}

impl Component for EditorView {
    fn handle_event(
        &mut self,
        event: &Event,
        context: &mut crate::compositor::Context,
    ) -> EventResult {
        if let Some(explore) = self.explorer.as_mut() {
            if let EventResult::Consumed(callback) = explore.handle_event(event, context) {
                return EventResult::Consumed(callback);
            }
        }
        let mut cx = commands::Context {
            editor: context.editor,
            count: None,
            register: None,
            callback: Vec::new(),
            on_next_key_callback: None,
            jobs: context.jobs,
        };

        match event {
            Event::Paste(contents) => {
                self.handle_non_key_input(&mut cx);
                cx.count = cx.editor.count;
                commands::paste_bracketed_value(&mut cx, contents.clone());
                cx.editor.count = None;

                let config = cx.editor.config();
                let mode = cx.editor.mode();
                let (view, doc) = current!(cx.editor);
                view.ensure_cursor_in_view(doc, config.scrolloff);

                // Store a history state if not in insert mode. Otherwise wait till we exit insert
                // to include any edits to the paste in the history state.
                if mode != Mode::Insert {
                    doc.append_changes_to_history(view);
                }

                EventResult::Consumed(None)
            }
            Event::Resize(_width, _height) => {
                // Ignore this event, we handle resizing just before rendering to screen.
                // Handling it here but not re-rendering will cause flashing
                EventResult::Consumed(None)
            }
            Event::Key(mut key) => {
                cx.editor.reset_idle_timer();
                canonicalize_key(&mut key);

                // clear status
                cx.editor.status_msg = None;

                let mode = cx.editor.mode();

                if !self.on_next_key(OnKeyCallbackKind::PseudoPending, &mut cx, key) {
                    match mode {
                        Mode::Insert => {
                            // let completion swallow the event if necessary
                            let mut consumed = false;
                            if let Some(completion) = &mut self.completion {
                                let res = {
                                    // use a fake context here
                                    let mut cx = Context {
                                        editor: cx.editor,
                                        jobs: cx.jobs,
                                        scroll: None,
                                    };

                                    if let EventResult::Consumed(callback) =
                                        completion.handle_event(event, &mut cx)
                                    {
                                        consumed = true;
                                        Some(callback)
                                    } else if let EventResult::Consumed(callback) =
                                        completion.handle_event(&Event::Key(key!(Enter)), &mut cx)
                                    {
                                        Some(callback)
                                    } else {
                                        None
                                    }
                                };

                                if let Some(callback) = res {
                                    if callback.is_some() {
                                        // assume close_fn
                                        if let Some(cb) = self.clear_completion(cx.editor) {
                                            if consumed {
                                                cx.on_next_key_callback =
                                                    Some((cb, OnKeyCallbackKind::Fallback))
                                            } else {
                                                self.on_next_key =
                                                    Some((cb, OnKeyCallbackKind::Fallback));
                                            }
                                        }
                                    }
                                }
                            }

                            // if completion didn't take the event, we pass it onto commands
                            if !consumed {
                                self.insert_mode(&mut cx, key);

                                // record last_insert key
                                self.last_insert.1.push(InsertEvent::Key(key));
                            }
                        }
                        mode => self.command_mode(mode, &mut cx, key),
                    }
                }

                self.on_next_key = cx.on_next_key_callback.take();
                match self.on_next_key {
                    Some((_, OnKeyCallbackKind::PseudoPending)) => self.pseudo_pending.push(key),
                    _ => self.pseudo_pending.clear(),
                }

                // appease borrowck
                let callbacks = take(&mut cx.callback);

                // if the command consumed the last view, skip the render.
                // on the next loop cycle the Application will then terminate.
                if cx.editor.should_close() {
                    return EventResult::Ignored(None);
                }

                let config = cx.editor.config();
                let mode = cx.editor.mode();
                let (view, doc) = current!(cx.editor);

                view.ensure_cursor_in_view(doc, config.scrolloff);

                // Store a history state if not in insert mode. This also takes care of
                // committing changes when leaving insert mode.
                if mode != Mode::Insert {
                    doc.append_changes_to_history(view);
                }
                let callback = if callbacks.is_empty() {
                    None
                } else {
                    let callback: crate::compositor::Callback = Box::new(move |compositor, cx| {
                        for callback in callbacks {
                            callback(compositor, cx)
                        }
                    });
                    Some(callback)
                };

                EventResult::Consumed(callback)
            }

            Event::Mouse(event) => self.handle_mouse_event(event, &mut cx),
            Event::IdleTimeout => self.handle_idle_timeout(&mut cx),
            Event::FocusGained => {
                self.terminal_focused = true;
                EventResult::Consumed(None)
            }
            Event::FocusLost => {
                if context.editor.config().auto_save.focus_lost {
                    let options = commands::WriteAllOptions {
                        force: false,
                        write_scratch: false,
                        auto_format: false,
                    };
                    if let Err(e) = commands::typed::write_all_impl(context, options) {
                        context.editor.set_error(format!("{}", e));
                    }
                }
                self.terminal_focused = false;
                EventResult::Consumed(None)
            }
        }
    }

    fn render(&mut self, area: Rect, surface: &mut Surface, cx: &mut Context) {
        // clear with background color
        surface.set_style(area, cx.editor.theme.get("ui.background"));
        let config = cx.editor.config();

        let editor_area = area.clip_bottom(1);

        // check if bufferline should be rendered
        use helix_view::editor::BufferLine;
        let use_bufferline = match config.bufferline {
            BufferLine::Always => true,
            BufferLine::Multiple if cx.editor.documents.len() > 1 => true,
            _ => false,
        };

        let editor_area = if use_bufferline {
            editor_area.clip_top(1)
        } else {
            editor_area
        };

        let editor_area = if let Some(explorer) = &self.explorer {
            let explorer_column_width = if explorer.is_opened() {
                explorer.column_width().saturating_add(2)
            } else {
                0
            };
            // For future developer:
            // We should have a Dock trait that allows a component to dock to the top/left/bottom/right
            // of another component.
            match config.explorer.position {
                ExplorerPosition::Left => editor_area.clip_left(explorer_column_width),
                ExplorerPosition::Right => editor_area.clip_right(explorer_column_width),
            }
        } else {
            editor_area
        };

        // if the terminal size suddenly changed, we need to trigger a resize
        cx.editor.resize(editor_area);

        if let Some(explorer) = self.explorer.as_mut() {
            if !explorer.is_focus() {
                let area = if use_bufferline {
                    area.clip_top(1)
                } else {
                    area
                };
                explorer.render(area, surface, cx);
            }
        }

        if use_bufferline {
            Self::render_bufferline(cx.editor, area.with_height(1), surface);
        }

        for (view, is_focused) in cx.editor.tree.views() {
            let doc = cx.editor.document(view.doc).unwrap();
            self.render_view(cx.editor, doc, view, area, surface, is_focused);
        }

        if config.auto_info {
            if let Some(mut info) = cx.editor.autoinfo.take() {
                info.render(area, surface, cx);
                cx.editor.autoinfo = Some(info)
            }
        }

        let key_width = 15u16; // for showing pending keys
        let mut status_msg_width = 0;

        // render status msg
        if let Some((status_msg, severity)) = &cx.editor.status_msg {
            status_msg_width = status_msg.width();
            use helix_view::editor::Severity;
            let style = if *severity == Severity::Error {
                cx.editor.theme.get("error")
            } else {
                cx.editor.theme.get("ui.text")
            };

            surface.set_string(
                area.x,
                area.y + area.height.saturating_sub(1),
                status_msg,
                style,
            );
        }

        if area.width.saturating_sub(status_msg_width as u16) > key_width {
            let mut disp = String::new();
            if let Some(count) = cx.editor.count {
                disp.push_str(&count.to_string())
            }
            for key in self.keymaps.pending() {
                disp.push_str(&key.key_sequence_format());
            }
            for key in &self.pseudo_pending {
                disp.push_str(&key.key_sequence_format());
            }
            let style = cx.editor.theme.get("ui.text");
            let macro_width = if cx.editor.macro_recording.is_some() {
                3
            } else {
                0
            };
            surface.set_string(
                area.x + area.width.saturating_sub(key_width + macro_width),
                area.y + area.height.saturating_sub(1),
                disp.get(disp.len().saturating_sub(key_width as usize)..)
                    .unwrap_or(&disp),
                style,
            );
            if let Some((reg, _)) = cx.editor.macro_recording {
                let disp = format!("[{}]", reg);
                let style = style
                    .fg(helix_view::graphics::Color::Yellow)
                    .add_modifier(Modifier::BOLD);
                surface.set_string(
                    area.x + area.width.saturating_sub(3),
                    area.y + area.height.saturating_sub(1),
                    &disp,
                    style,
                );
            }
        }

        if let Some(completion) = self.completion.as_mut() {
            completion.render(area, surface, cx);
        }

        if let Some(explore) = self.explorer.as_mut() {
            if explore.is_focus() {
                let area = if use_bufferline {
                    area.clip_top(1)
                } else {
                    area
                };
                explore.render(area, surface, cx);
            }
        }
    }

    fn cursor(&self, _area: Rect, editor: &Editor) -> (Option<Position>, CursorKind) {
        if let Some(explore) = &self.explorer {
            if explore.is_focus() {
                let cursor = explore.cursor(_area, editor);
                if cursor.0.is_some() {
                    return cursor;
                }
            }
        }
        match editor.cursor() {
            // all block cursors are drawn manually
            (pos, CursorKind::Block) => {
                if self.terminal_focused {
                    (pos, CursorKind::Hidden)
                } else {
                    // use crossterm cursor when terminal loses focus
                    (pos, CursorKind::Underline)
                }
            }
            cursor => cursor,
        }
    }
}

fn canonicalize_key(key: &mut KeyEvent) {
    if let KeyEvent {
        code: KeyCode::Char(_),
        modifiers: _,
    } = key
    {
        key.modifiers.remove(KeyModifiers::SHIFT)
    }
}<|MERGE_RESOLUTION|>--- conflicted
+++ resolved
@@ -6,15 +6,10 @@
     key,
     keymap::{KeymapResult, Keymaps},
     ui::{
-<<<<<<< HEAD
-        document::{render_document, LinePos, TextRenderer, TranslatedPosition},
-        Completion, Explorer, ProgressSpinners,
-=======
         document::{render_document, LinePos, TextRenderer},
         statusline,
         text_decorations::{self, Decoration, DecorationManager, InlineDiagnostics},
-        Completion, ProgressSpinners,
->>>>>>> 0ee58500
+        Completion, Explorer, ProgressSpinners,
     },
 };
 
@@ -28,14 +23,9 @@
     visual_offset_from_block, Change, Position, Range, Selection, Transaction,
 };
 use helix_view::{
-<<<<<<< HEAD
-    document::{Mode, SavePoint, SCRATCH_BUFFER_NAME},
-    editor::{CompleteAction, CursorShapeConfig, ExplorerPosition},
-=======
     annotations::diagnostics::DiagnosticFilter,
     document::{Mode, SCRATCH_BUFFER_NAME},
-    editor::{CompleteAction, CursorShapeConfig},
->>>>>>> 0ee58500
+    editor::{CompleteAction, CursorShapeConfig, ExplorerPosition},
     graphics::{Color, CursorKind, Modifier, Rect, Style},
     input::{KeyEvent, MouseButton, MouseEvent, MouseEventKind},
     keyboard::{KeyCode, KeyModifiers},
@@ -52,12 +42,9 @@
     pub(crate) last_insert: (commands::MappableCommand, Vec<InsertEvent>),
     pub(crate) completion: Option<Completion>,
     spinners: ProgressSpinners,
-<<<<<<< HEAD
-    pub(crate) explorer: Option<Explorer>,
-=======
     /// Tracks if the terminal window is focused by reaction to terminal focus events
     terminal_focused: bool,
->>>>>>> 0ee58500
+    pub(crate) explorer: Option<Explorer>,
 }
 
 #[derive(Debug, Clone)]
@@ -80,11 +67,8 @@
             last_insert: (commands::MappableCommand::normal_mode, Vec::new()),
             completion: None,
             spinners: ProgressSpinners::default(),
-<<<<<<< HEAD
+            terminal_focused: true,
             explorer: None,
-=======
-            terminal_focused: true,
->>>>>>> 0ee58500
         }
     }
 
