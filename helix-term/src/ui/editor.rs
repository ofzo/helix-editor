use crate::{
    commands::{self, OnKeyCallback, OnKeyCallbackKind},
    compositor::{Component, Context, Event, EventResult},
    events::{OnModeSwitch, PostCommand},
    handlers::completion::CompletionItem,
    key,
    keymap::{KeymapResult, Keymaps},
    ui::{
        document::{render_document, LinePos, TextRenderer},
        statusline,
        text_decorations::{self, Decoration, DecorationManager, InlineDiagnostics},
        Completion, Explorer, ProgressSpinners,
    },
};

use helix_core::{
    diagnostic::NumberOrString,
    graphemes::{next_grapheme_boundary, prev_grapheme_boundary},
    movement::Direction,
    syntax::{self, OverlayHighlights},
    text_annotations::TextAnnotations,
    unicode::width::UnicodeWidthStr,
    visual_offset_from_block, Change, Position, Range, Selection, Transaction,
};
use helix_view::{
    annotations::diagnostics::DiagnosticFilter,
<<<<<<< HEAD
    document::{Mode, DEFAULT_LANGUAGE_NAME, SCRATCH_BUFFER_NAME},
    editor::{CompleteAction, CursorShapeConfig},
=======
    document::{Mode, SCRATCH_BUFFER_NAME},
    editor::{CompleteAction, CursorShapeConfig, ExplorerPosition},
>>>>>>> 8838b52a
    graphics::{Color, CursorKind, Modifier, Rect, Style},
    icons::ICONS,
    input::{KeyEvent, MouseButton, MouseEvent, MouseEventKind},
    keyboard::{KeyCode, KeyModifiers},
    Document, Editor, Theme, View,
};
use std::{mem::take, num::NonZeroUsize, ops, path::PathBuf, rc::Rc};

use tui::{buffer::Buffer as Surface, text::Span};

pub struct EditorView {
    pub keymaps: Keymaps,
    on_next_key: Option<(OnKeyCallback, OnKeyCallbackKind)>,
    pseudo_pending: Vec<KeyEvent>,
    pub(crate) last_insert: (commands::MappableCommand, Vec<InsertEvent>),
    pub(crate) completion: Option<Completion>,
    spinners: ProgressSpinners,
    /// Tracks if the terminal window is focused by reaction to terminal focus events
    terminal_focused: bool,
    pub(crate) explorer: Option<Explorer>,
}

#[derive(Debug, Clone)]
pub enum InsertEvent {
    Key(KeyEvent),
    CompletionApply {
        trigger_offset: usize,
        changes: Vec<Change>,
    },
    TriggerCompletion,
    RequestCompletion,
}

impl EditorView {
    pub fn new(keymaps: Keymaps) -> Self {
        Self {
            keymaps,
            on_next_key: None,
            pseudo_pending: Vec::new(),
            last_insert: (commands::MappableCommand::normal_mode, Vec::new()),
            completion: None,
            spinners: ProgressSpinners::default(),
            terminal_focused: true,
            explorer: None,
        }
    }

    pub fn spinners_mut(&mut self) -> &mut ProgressSpinners {
        &mut self.spinners
    }

    pub fn render_view(
        &self,
        editor: &Editor,
        doc: &Document,
        view: &View,
        viewport: Rect,
        surface: &mut Surface,
        is_focused: bool,
    ) {
        let inner = view.inner_area(doc);
        let area = view.area;
        let theme = &editor.theme;
        let config = editor.config();
        let loader = editor.syn_loader.load();

        let view_offset = doc.view_offset(view.id);

        let text_annotations = view.text_annotations(doc, Some(theme));
        let mut decorations = DecorationManager::default();

        if is_focused && config.cursorline {
            decorations.add_decoration(Self::cursorline(doc, view, theme));
        }

        if is_focused && config.cursorcolumn {
            Self::highlight_cursorcolumn(doc, view, surface, theme, inner, &text_annotations);
        }

        // Set DAP highlights, if needed.
        if let Some(frame) = editor.current_stack_frame() {
            let dap_line = frame.line.saturating_sub(1);
            let style = theme.get("ui.highlight.frameline");
            let line_decoration = move |renderer: &mut TextRenderer, pos: LinePos| {
                if pos.doc_line != dap_line {
                    return;
                }
                renderer.set_style(Rect::new(inner.x, pos.visual_line, inner.width, 1), style);
            };

            decorations.add_decoration(line_decoration);
        }

        let syntax_highlighter =
            Self::doc_syntax_highlighter(doc, view_offset.anchor, inner.height, &loader);
        let mut overlays = Vec::new();

        overlays.push(Self::overlay_syntax_highlights(
            doc,
            view_offset.anchor,
            inner.height,
            &text_annotations,
        ));

        if doc
            .language_config()
            .and_then(|config| config.rainbow_brackets)
            .unwrap_or(config.rainbow_brackets)
        {
            if let Some(overlay) =
                Self::doc_rainbow_highlights(doc, view_offset.anchor, inner.height, theme, &loader)
            {
                overlays.push(overlay);
            }
        }

        Self::doc_diagnostics_highlights_into(doc, theme, &mut overlays);

        if is_focused {
            if let Some(tabstops) = Self::tabstop_highlights(doc, theme) {
                overlays.push(tabstops);
            }
            overlays.push(Self::doc_selection_highlights(
                editor.mode(),
                doc,
                view,
                theme,
                &config.cursor_shape,
                self.terminal_focused,
            ));
            if let Some(overlay) = Self::highlight_focused_view_elements(view, doc, theme) {
                overlays.push(overlay);
            }
        }

        let gutter_overflow = view.gutter_offset(doc) == 0;
        if !gutter_overflow {
            Self::render_gutter(
                editor,
                doc,
                view,
                view.area,
                theme,
                is_focused & self.terminal_focused,
                &mut decorations,
            );
        }

        Self::render_rulers(editor, doc, view, inner, surface, theme);

        let primary_cursor = doc
            .selection(view.id)
            .primary()
            .cursor(doc.text().slice(..));
        if is_focused {
            decorations.add_decoration(text_decorations::Cursor {
                cache: &editor.cursor_cache,
                primary_cursor,
            });
        }
        let width = view.inner_width(doc);
        let config = doc.config.load();
        let enable_cursor_line = view
            .diagnostics_handler
            .show_cursorline_diagnostics(doc, view.id);
        let inline_diagnostic_config = config.inline_diagnostics.prepare(width, enable_cursor_line);
        decorations.add_decoration(InlineDiagnostics::new(
            doc,
            theme,
            primary_cursor,
            inline_diagnostic_config,
            config.end_of_line_diagnostics,
        ));
        render_document(
            surface,
            inner,
            doc,
            view_offset,
            &text_annotations,
            syntax_highlighter,
            overlays,
            theme,
            decorations,
        );

        // if we're not at the edge of the screen, draw a right border
        if viewport.right() != view.area.right() {
            let x = area.right();
            let border_style = theme.get("ui.window");
            for y in area.top()..area.bottom() {
                surface[(x, y)]
                    .set_symbol(tui::symbols::line::VERTICAL)
                    //.set_symbol(" ")
                    .set_style(border_style);
            }
        }

        if config.inline_diagnostics.disabled()
            && config.end_of_line_diagnostics == DiagnosticFilter::Disable
        {
            Self::render_diagnostics(doc, view, inner, surface, theme);
        }

        let statusline_area = view
            .area
            .clip_top(view.area.height.saturating_sub(1))
            .clip_bottom(1); // -1 from bottom to remove commandline

        let mut context =
            statusline::RenderContext::new(editor, doc, view, is_focused, &self.spinners);

        statusline::render(&mut context, statusline_area, surface);
    }

    pub fn render_rulers(
        editor: &Editor,
        doc: &Document,
        view: &View,
        viewport: Rect,
        surface: &mut Surface,
        theme: &Theme,
    ) {
        let editor_rulers = &editor.config().rulers;

        let style = theme
            .try_get("ui.virtual.ruler")
            .unwrap_or_else(|| Style::default().bg(Color::Red));

        let rulers = doc
            .language_config()
            .and_then(|config| config.rulers.as_ref())
            .unwrap_or(editor_rulers);

        let view_offset = doc.view_offset(view.id);

        rulers
            .iter()
            // View might be horizontally scrolled, convert from absolute distance
            // from the 1st column to relative distance from left of viewport
            .filter_map(|ruler| ruler.checked_sub(1 + view_offset.horizontal_offset as u16))
            .filter(|ruler| ruler < &viewport.width)
            .map(|ruler| viewport.clip_left(ruler).with_width(1))
            .for_each(|area| {
                let icons = ICONS.load();
                for y in area.y..area.height {
                    surface.set_string(area.x, y, icons.ui().r#virtual().ruler(), style);
                }
            });
    }

    fn viewport_byte_range(
        text: helix_core::RopeSlice,
        row: usize,
        height: u16,
    ) -> std::ops::Range<usize> {
        // Calculate viewport byte ranges:
        // Saturating subs to make it inclusive zero indexing.
        let last_line = text.len_lines().saturating_sub(1);
        let last_visible_line = (row + height as usize).saturating_sub(1).min(last_line);
        let start = text.line_to_byte(row.min(last_line));
        let end = text.line_to_byte(last_visible_line + 1);

        start..end
    }

    /// Get the syntax highlighter for a document in a view represented by the first line
    /// and column (`offset`) and the last line. This is done instead of using a view
    /// directly to enable rendering syntax highlighted docs anywhere (eg. picker preview)
    pub fn doc_syntax_highlighter<'editor>(
        doc: &'editor Document,
        anchor: usize,
        height: u16,
        loader: &'editor syntax::Loader,
    ) -> Option<syntax::Highlighter<'editor>> {
        let syntax = doc.syntax()?;
        let text = doc.text().slice(..);
        let row = text.char_to_line(anchor.min(text.len_chars()));
        let range = Self::viewport_byte_range(text, row, height);
        let range = range.start as u32..range.end as u32;

        let highlighter = syntax.highlighter(text, loader, range);
        Some(highlighter)
    }

    pub fn overlay_syntax_highlights(
        doc: &Document,
        anchor: usize,
        height: u16,
        text_annotations: &TextAnnotations,
    ) -> OverlayHighlights {
        let text = doc.text().slice(..);
        let row = text.char_to_line(anchor.min(text.len_chars()));

        let mut range = Self::viewport_byte_range(text, row, height);
        range = text.byte_to_char(range.start)..text.byte_to_char(range.end);

        text_annotations.collect_overlay_highlights(range)
    }

    pub fn doc_rainbow_highlights(
        doc: &Document,
        anchor: usize,
        height: u16,
        theme: &Theme,
        loader: &syntax::Loader,
    ) -> Option<OverlayHighlights> {
        let syntax = doc.syntax()?;
        let text = doc.text().slice(..);
        let row = text.char_to_line(anchor.min(text.len_chars()));
        let visible_range = Self::viewport_byte_range(text, row, height);
        let start = syntax::child_for_byte_range(
            &syntax.tree().root_node(),
            visible_range.start as u32..visible_range.end as u32,
        )
        .map_or(visible_range.start as u32, |node| node.start_byte());
        let range = start..visible_range.end as u32;

        Some(syntax.rainbow_highlights(text, theme.rainbow_length(), loader, range))
    }

    /// Get highlight spans for document diagnostics
    pub fn doc_diagnostics_highlights_into(
        doc: &Document,
        theme: &Theme,
        overlay_highlights: &mut Vec<OverlayHighlights>,
    ) {
        use helix_core::diagnostic::{DiagnosticTag, Range, Severity};
        let get_scope_of = |scope| {
            theme
                .find_highlight_exact(scope)
                // get one of the themes below as fallback values
                .or_else(|| theme.find_highlight_exact("diagnostic"))
                .or_else(|| theme.find_highlight_exact("ui.cursor"))
                .or_else(|| theme.find_highlight_exact("ui.selection"))
                .expect(
                    "at least one of the following scopes must be defined in the theme: `diagnostic`, `ui.cursor`, or `ui.selection`",
                )
        };

        // Diagnostic tags
        let unnecessary = theme.find_highlight_exact("diagnostic.unnecessary");
        let deprecated = theme.find_highlight_exact("diagnostic.deprecated");

        let mut default_vec = Vec::new();
        let mut info_vec = Vec::new();
        let mut hint_vec = Vec::new();
        let mut warning_vec = Vec::new();
        let mut error_vec = Vec::new();
        let mut unnecessary_vec = Vec::new();
        let mut deprecated_vec = Vec::new();

        let push_diagnostic = |vec: &mut Vec<ops::Range<usize>>, range: Range| {
            // If any diagnostic overlaps ranges with the prior diagnostic,
            // merge the two together. Otherwise push a new span.
            match vec.last_mut() {
                Some(existing_range) if range.start <= existing_range.end => {
                    // This branch merges overlapping diagnostics, assuming that the current
                    // diagnostic starts on range.start or later. If this assertion fails,
                    // we will discard some part of `diagnostic`. This implies that
                    // `doc.diagnostics()` is not sorted by `diagnostic.range`.
                    debug_assert!(existing_range.start <= range.start);
                    existing_range.end = range.end.max(existing_range.end)
                }
                _ => vec.push(range.start..range.end),
            }
        };

        for diagnostic in doc.diagnostics() {
            // Separate diagnostics into different Vecs by severity.
            let vec = match diagnostic.severity {
                Some(Severity::Info) => &mut info_vec,
                Some(Severity::Hint) => &mut hint_vec,
                Some(Severity::Warning) => &mut warning_vec,
                Some(Severity::Error) => &mut error_vec,
                _ => &mut default_vec,
            };

            // If the diagnostic has tags and a non-warning/error severity, skip rendering
            // the diagnostic as info/hint/default and only render it as unnecessary/deprecated
            // instead. For warning/error diagnostics, render both the severity highlight and
            // the tag highlight.
            if diagnostic.tags.is_empty()
                || matches!(
                    diagnostic.severity,
                    Some(Severity::Warning | Severity::Error)
                )
            {
                push_diagnostic(vec, diagnostic.range);
            }

            for tag in &diagnostic.tags {
                match tag {
                    DiagnosticTag::Unnecessary => {
                        if unnecessary.is_some() {
                            push_diagnostic(&mut unnecessary_vec, diagnostic.range)
                        }
                    }
                    DiagnosticTag::Deprecated => {
                        if deprecated.is_some() {
                            push_diagnostic(&mut deprecated_vec, diagnostic.range)
                        }
                    }
                }
            }
        }

        overlay_highlights.push(OverlayHighlights::Homogeneous {
            highlight: get_scope_of("diagnostic"),
            ranges: default_vec,
        });
        if let Some(highlight) = unnecessary {
            overlay_highlights.push(OverlayHighlights::Homogeneous {
                highlight,
                ranges: unnecessary_vec,
            });
        }
        if let Some(highlight) = deprecated {
            overlay_highlights.push(OverlayHighlights::Homogeneous {
                highlight,
                ranges: deprecated_vec,
            });
        }
        overlay_highlights.extend([
            OverlayHighlights::Homogeneous {
                highlight: get_scope_of("diagnostic.info"),
                ranges: info_vec,
            },
            OverlayHighlights::Homogeneous {
                highlight: get_scope_of("diagnostic.hint"),
                ranges: hint_vec,
            },
            OverlayHighlights::Homogeneous {
                highlight: get_scope_of("diagnostic.warning"),
                ranges: warning_vec,
            },
            OverlayHighlights::Homogeneous {
                highlight: get_scope_of("diagnostic.error"),
                ranges: error_vec,
            },
        ]);
    }

    /// Get highlight spans for selections in a document view.
    pub fn doc_selection_highlights(
        mode: Mode,
        doc: &Document,
        view: &View,
        theme: &Theme,
        cursor_shape_config: &CursorShapeConfig,
        is_terminal_focused: bool,
    ) -> OverlayHighlights {
        let text = doc.text().slice(..);
        let selection = doc.selection(view.id);
        let primary_idx = selection.primary_index();

        let cursorkind = cursor_shape_config.from_mode(mode);
        let cursor_is_block = cursorkind == CursorKind::Block;

        let selection_scope = theme
            .find_highlight_exact("ui.selection")
            .expect("could not find `ui.selection` scope in the theme!");
        let primary_selection_scope = theme
            .find_highlight_exact("ui.selection.primary")
            .unwrap_or(selection_scope);

        let base_cursor_scope = theme
            .find_highlight_exact("ui.cursor")
            .unwrap_or(selection_scope);
        let base_primary_cursor_scope = theme
            .find_highlight("ui.cursor.primary")
            .unwrap_or(base_cursor_scope);

        let cursor_scope = match mode {
            Mode::Insert => theme.find_highlight_exact("ui.cursor.insert"),
            Mode::Select => theme.find_highlight_exact("ui.cursor.select"),
            Mode::Normal => theme.find_highlight_exact("ui.cursor.normal"),
        }
        .unwrap_or(base_cursor_scope);

        let primary_cursor_scope = match mode {
            Mode::Insert => theme.find_highlight_exact("ui.cursor.primary.insert"),
            Mode::Select => theme.find_highlight_exact("ui.cursor.primary.select"),
            Mode::Normal => theme.find_highlight_exact("ui.cursor.primary.normal"),
        }
        .unwrap_or(base_primary_cursor_scope);

        let mut spans = Vec::new();
        for (i, range) in selection.iter().enumerate() {
            let selection_is_primary = i == primary_idx;
            let (cursor_scope, selection_scope) = if selection_is_primary {
                (primary_cursor_scope, primary_selection_scope)
            } else {
                (cursor_scope, selection_scope)
            };

            // Special-case: cursor at end of the rope.
            if range.head == range.anchor && range.head == text.len_chars() {
                if !selection_is_primary || (cursor_is_block && is_terminal_focused) {
                    // Bar and underline cursors are drawn by the terminal
                    // BUG: If the editor area loses focus while having a bar or
                    // underline cursor (eg. when a regex prompt has focus) then
                    // the primary cursor will be invisible. This doesn't happen
                    // with block cursors since we manually draw *all* cursors.
                    spans.push((cursor_scope, range.head..range.head + 1));
                }
                continue;
            }

            let range = range.min_width_1(text);
            if range.head > range.anchor {
                // Standard case.
                let cursor_start = prev_grapheme_boundary(text, range.head);
                // non block cursors look like they exclude the cursor
                let selection_end =
                    if selection_is_primary && !cursor_is_block && mode != Mode::Insert {
                        range.head
                    } else {
                        cursor_start
                    };
                spans.push((selection_scope, range.anchor..selection_end));
                // add block cursors
                // skip primary cursor if terminal is unfocused - terminal cursor is used in that case
                if !selection_is_primary || (cursor_is_block && is_terminal_focused) {
                    spans.push((cursor_scope, cursor_start..range.head));
                }
            } else {
                // Reverse case.
                let cursor_end = next_grapheme_boundary(text, range.head);
                // add block cursors
                // skip primary cursor if terminal is unfocused - terminal cursor is used in that case
                if !selection_is_primary || (cursor_is_block && is_terminal_focused) {
                    spans.push((cursor_scope, range.head..cursor_end));
                }
                // non block cursors look like they exclude the cursor
                let selection_start = if selection_is_primary
                    && !cursor_is_block
                    && !(mode == Mode::Insert && cursor_end == range.anchor)
                {
                    range.head
                } else {
                    cursor_end
                };
                spans.push((selection_scope, selection_start..range.anchor));
            }
        }

        OverlayHighlights::Heterogenous { highlights: spans }
    }

    /// Render brace match, etc (meant for the focused view only)
    pub fn highlight_focused_view_elements(
        view: &View,
        doc: &Document,
        theme: &Theme,
    ) -> Option<OverlayHighlights> {
        // Highlight matching braces
        let syntax = doc.syntax()?;
        let highlight = theme.find_highlight_exact("ui.cursor.match")?;
        let text = doc.text().slice(..);
        let pos = doc.selection(view.id).primary().cursor(text);
        let pos = helix_core::match_brackets::find_matching_bracket(syntax, text, pos)?;
        Some(OverlayHighlights::single(highlight, pos..pos + 1))
    }

    pub fn tabstop_highlights(doc: &Document, theme: &Theme) -> Option<OverlayHighlights> {
        let snippet = doc.active_snippet.as_ref()?;
        let highlight = theme.find_highlight_exact("tabstop")?;
        let mut ranges = Vec::new();
        for tabstop in snippet.tabstops() {
            ranges.extend(tabstop.ranges.iter().map(|range| range.start..range.end));
        }
        Some(OverlayHighlights::Homogeneous { highlight, ranges })
    }

    /// Render bufferline at the top
    pub fn render_bufferline(editor: &Editor, viewport: Rect, surface: &mut Surface) {
        let scratch = PathBuf::from(SCRATCH_BUFFER_NAME); // default filename to use for scratch buffer
        surface.clear_with(
            viewport,
            editor
                .theme
                .try_get("ui.bufferline.background")
                .unwrap_or_else(|| editor.theme.get("ui.statusline")),
        );

        let bufferline_active = editor
            .theme
            .try_get("ui.bufferline.active")
            .unwrap_or_else(|| editor.theme.get("ui.statusline.active"));

        let bufferline_inactive = editor
            .theme
            .try_get("ui.bufferline")
            .unwrap_or_else(|| editor.theme.get("ui.statusline.inactive"));

        let mut x = viewport.x;
        let current_doc = view!(editor).doc;

        for doc in editor.documents() {
            let fname = doc
                .path()
                .unwrap_or(&scratch)
                .file_name()
                .unwrap_or_default()
                .to_str()
                .unwrap_or_default();

            let style = if current_doc == doc.id() {
                bufferline_active
            } else {
                bufferline_inactive
            };

            let icons = ICONS.load();

            let lang = doc.language_name().unwrap_or(DEFAULT_LANGUAGE_NAME);

            if let Some(icon) = icons
                .fs()
                .from_optional_path_or_lang(doc.path().map(|path| path.as_path()), lang)
            {
                let used_width = viewport.x.saturating_sub(x);
                let rem_width = surface.area.width.saturating_sub(used_width);

                let style = icon.color().map_or(style, |color| style.fg(color));

                x = surface
                    .set_stringn(x, viewport.y, format!(" {icon}"), rem_width as usize, style)
                    .0;

                if x >= surface.area.right() {
                    break;
                }
            }

            let text = format!(" {} {}", fname, if doc.is_modified() { "[+] " } else { "" });

            let used_width = viewport.x.saturating_sub(x);
            let rem_width = surface.area.width.saturating_sub(used_width);

            x = surface
                .set_stringn(x, viewport.y, text, rem_width as usize, style)
                .0;

            if x >= surface.area.right() {
                break;
            }
        }
    }

    pub fn render_gutter<'d>(
        editor: &'d Editor,
        doc: &'d Document,
        view: &View,
        viewport: Rect,
        theme: &Theme,
        is_focused: bool,
        decoration_manager: &mut DecorationManager<'d>,
    ) {
        let text = doc.text().slice(..);
        let cursors: Rc<[_]> = doc
            .selection(view.id)
            .iter()
            .map(|range| range.cursor_line(text))
            .collect();

        let mut offset = 0;

        let gutter_style = theme.get("ui.gutter");
        let gutter_selected_style = theme.get("ui.gutter.selected");
        let gutter_style_virtual = theme.get("ui.gutter.virtual");
        let gutter_selected_style_virtual = theme.get("ui.gutter.selected.virtual");

        for gutter_type in view.gutters() {
            let mut gutter = gutter_type.style(editor, doc, view, theme, is_focused);
            let width = gutter_type.width(view, doc);
            // avoid lots of small allocations by reusing a text buffer for each line
            let mut text = String::with_capacity(width);
            let cursors = cursors.clone();
            let gutter_decoration = move |renderer: &mut TextRenderer, pos: LinePos| {
                // TODO handle softwrap in gutters
                let selected = cursors.contains(&pos.doc_line);
                let x = viewport.x + offset;
                let y = pos.visual_line;

                let gutter_style = match (selected, pos.first_visual_line) {
                    (false, true) => gutter_style,
                    (true, true) => gutter_selected_style,
                    (false, false) => gutter_style_virtual,
                    (true, false) => gutter_selected_style_virtual,
                };

                if let Some(style) =
                    gutter(pos.doc_line, selected, pos.first_visual_line, &mut text)
                {
                    renderer.set_stringn(x, y, &text, width, gutter_style.patch(style));
                } else {
                    renderer.set_style(
                        Rect {
                            x,
                            y,
                            width: width as u16,
                            height: 1,
                        },
                        gutter_style,
                    );
                }
                text.clear();
            };
            decoration_manager.add_decoration(gutter_decoration);

            offset += width as u16;
        }
    }

    pub fn render_diagnostics(
        doc: &Document,
        view: &View,
        viewport: Rect,
        surface: &mut Surface,
        theme: &Theme,
    ) {
        use helix_core::diagnostic::Severity;
        use tui::{
            layout::Alignment,
            text::Text,
            widgets::{Paragraph, Widget, Wrap},
        };

        let cursor = doc
            .selection(view.id)
            .primary()
            .cursor(doc.text().slice(..));

        let diagnostics = doc.diagnostics().iter().filter(|diagnostic| {
            diagnostic.range.start <= cursor && diagnostic.range.end >= cursor
        });

        let warning = theme.get("warning");
        let error = theme.get("error");
        let info = theme.get("info");
        let hint = theme.get("hint");

        let mut lines = Vec::new();
        let background_style = theme.get("ui.background");
        for diagnostic in diagnostics {
            let style = Style::reset()
                .patch(background_style)
                .patch(match diagnostic.severity {
                    Some(Severity::Error) => error,
                    Some(Severity::Warning) | None => warning,
                    Some(Severity::Info) => info,
                    Some(Severity::Hint) => hint,
                });
            let text = Text::styled(&diagnostic.message, style);
            lines.extend(text.lines);
            let code = diagnostic.code.as_ref().map(|x| match x {
                NumberOrString::Number(n) => format!("({n})"),
                NumberOrString::String(s) => format!("({s})"),
            });
            if let Some(code) = code {
                let span = Span::styled(code, style);
                lines.push(span.into());
            }
        }

        let text = Text::from(lines);
        let paragraph = Paragraph::new(&text)
            .alignment(Alignment::Right)
            .wrap(Wrap { trim: true });
        let width = 100.min(viewport.width);
        let height = 15.min(viewport.height);
        paragraph.render(
            Rect::new(viewport.right() - width, viewport.y + 1, width, height),
            surface,
        );
    }

    /// Apply the highlighting on the lines where a cursor is active
    pub fn cursorline(doc: &Document, view: &View, theme: &Theme) -> impl Decoration {
        let text = doc.text().slice(..);
        // TODO only highlight the visual line that contains the cursor instead of the full visual line
        let primary_line = doc.selection(view.id).primary().cursor_line(text);

        // The secondary_lines do contain the primary_line, it doesn't matter
        // as the else-if clause in the loop later won't test for the
        // secondary_lines if primary_line == line.
        // It's used inside a loop so the collect isn't needless:
        // https://github.com/rust-lang/rust-clippy/issues/6164
        #[allow(clippy::needless_collect)]
        let secondary_lines: Vec<_> = doc
            .selection(view.id)
            .iter()
            .map(|range| range.cursor_line(text))
            .collect();

        let primary_style = theme.get("ui.cursorline.primary");
        let secondary_style = theme.get("ui.cursorline.secondary");
        let viewport = view.area;

        move |renderer: &mut TextRenderer, pos: LinePos| {
            let area = Rect::new(viewport.x, pos.visual_line, viewport.width, 1);
            if primary_line == pos.doc_line {
                renderer.set_style(area, primary_style);
            } else if secondary_lines.binary_search(&pos.doc_line).is_ok() {
                renderer.set_style(area, secondary_style);
            }
        }
    }

    /// Apply the highlighting on the columns where a cursor is active
    pub fn highlight_cursorcolumn(
        doc: &Document,
        view: &View,
        surface: &mut Surface,
        theme: &Theme,
        viewport: Rect,
        text_annotations: &TextAnnotations,
    ) {
        let text = doc.text().slice(..);

        // Manual fallback behaviour:
        // ui.cursorcolumn.{p/s} -> ui.cursorcolumn -> ui.cursorline.{p/s}
        let primary_style = theme
            .try_get_exact("ui.cursorcolumn.primary")
            .or_else(|| theme.try_get_exact("ui.cursorcolumn"))
            .unwrap_or_else(|| theme.get("ui.cursorline.primary"));
        let secondary_style = theme
            .try_get_exact("ui.cursorcolumn.secondary")
            .or_else(|| theme.try_get_exact("ui.cursorcolumn"))
            .unwrap_or_else(|| theme.get("ui.cursorline.secondary"));

        let inner_area = view.inner_area(doc);

        let selection = doc.selection(view.id);
        let view_offset = doc.view_offset(view.id);
        let primary = selection.primary();
        let text_format = doc.text_format(viewport.width, None);
        for range in selection.iter() {
            let is_primary = primary == *range;
            let cursor = range.cursor(text);

            let Position { col, .. } =
                visual_offset_from_block(text, cursor, cursor, &text_format, text_annotations).0;

            // if the cursor is horizontally in the view
            if col >= view_offset.horizontal_offset
                && inner_area.width > (col - view_offset.horizontal_offset) as u16
            {
                let area = Rect::new(
                    inner_area.x + (col - view_offset.horizontal_offset) as u16,
                    view.area.y,
                    1,
                    view.area.height,
                );
                if is_primary {
                    surface.set_style(area, primary_style)
                } else {
                    surface.set_style(area, secondary_style)
                }
            }
        }
    }

    /// Handle events by looking them up in `self.keymaps`. Returns None
    /// if event was handled (a command was executed or a subkeymap was
    /// activated). Only KeymapResult::{NotFound, Cancelled} is returned
    /// otherwise.
    fn handle_keymap_event(
        &mut self,
        mode: Mode,
        cxt: &mut commands::Context,
        event: KeyEvent,
    ) -> Option<KeymapResult> {
        let mut last_mode = mode;
        self.pseudo_pending.extend(self.keymaps.pending());
        let key_result = self.keymaps.get(mode, event);
        cxt.editor.autoinfo = self.keymaps.sticky().map(|node| node.infobox());

        let mut execute_command = |command: &commands::MappableCommand| {
            command.execute(cxt);
            helix_event::dispatch(PostCommand { command, cx: cxt });

            let current_mode = cxt.editor.mode();
            if current_mode != last_mode {
                helix_event::dispatch(OnModeSwitch {
                    old_mode: last_mode,
                    new_mode: current_mode,
                    cx: cxt,
                });

                // HAXX: if we just entered insert mode from normal, clear key buf
                // and record the command that got us into this mode.
                if current_mode == Mode::Insert {
                    // how we entered insert mode is important, and we should track that so
                    // we can repeat the side effect.
                    self.last_insert.0 = command.clone();
                    self.last_insert.1.clear();
                }
            }

            last_mode = current_mode;
        };

        match &key_result {
            KeymapResult::Matched(command) => {
                execute_command(command);
            }
            KeymapResult::Pending(node) => cxt.editor.autoinfo = Some(node.infobox()),
            KeymapResult::MatchedSequence(commands) => {
                for command in commands {
                    execute_command(command);
                }
            }
            KeymapResult::NotFound | KeymapResult::Cancelled(_) => return Some(key_result),
        }
        None
    }

    fn insert_mode(&mut self, cx: &mut commands::Context, event: KeyEvent) {
        if let Some(keyresult) = self.handle_keymap_event(Mode::Insert, cx, event) {
            match keyresult {
                KeymapResult::NotFound => {
                    if !self.on_next_key(OnKeyCallbackKind::Fallback, cx, event) {
                        if let Some(ch) = event.char() {
                            commands::insert::insert_char(cx, ch)
                        }
                    }
                }
                KeymapResult::Cancelled(pending) => {
                    for ev in pending {
                        match ev.char() {
                            Some(ch) => commands::insert::insert_char(cx, ch),
                            None => {
                                if let KeymapResult::Matched(command) =
                                    self.keymaps.get(Mode::Insert, ev)
                                {
                                    command.execute(cx);
                                }
                            }
                        }
                    }
                }
                _ => unreachable!(),
            }
        }
    }

    fn command_mode(&mut self, mode: Mode, cxt: &mut commands::Context, event: KeyEvent) {
        match (event, cxt.editor.count) {
            // If the count is already started and the input is a number, always continue the count.
            (key!(i @ '0'..='9'), Some(count)) => {
                let i = i.to_digit(10).unwrap() as usize;
                let count = count.get() * 10 + i;
                if count > 100_000_000 {
                    return;
                }
                cxt.editor.count = NonZeroUsize::new(count);
            }
            // A non-zero digit will start the count if that number isn't used by a keymap.
            (key!(i @ '1'..='9'), None) if !self.keymaps.contains_key(mode, event) => {
                let i = i.to_digit(10).unwrap() as usize;
                cxt.editor.count = NonZeroUsize::new(i);
            }
            // special handling for repeat operator
            (key!('.'), _) if self.keymaps.pending().is_empty() => {
                for _ in 0..cxt.editor.count.map_or(1, NonZeroUsize::into) {
                    // first execute whatever put us into insert mode
                    self.last_insert.0.execute(cxt);
                    let mut last_savepoint = None;
                    let mut last_request_savepoint = None;
                    // then replay the inputs
                    for key in self.last_insert.1.clone() {
                        match key {
                            InsertEvent::Key(key) => self.insert_mode(cxt, key),
                            InsertEvent::CompletionApply {
                                trigger_offset,
                                changes,
                            } => {
                                let (view, doc) = current!(cxt.editor);

                                if let Some(last_savepoint) = last_savepoint.as_deref() {
                                    doc.restore(view, last_savepoint, true);
                                }

                                let text = doc.text().slice(..);
                                let cursor = doc.selection(view.id).primary().cursor(text);

                                let shift_position = |pos: usize| -> usize {
                                    (pos + cursor).saturating_sub(trigger_offset)
                                };

                                let tx = Transaction::change(
                                    doc.text(),
                                    changes.iter().cloned().map(|(start, end, t)| {
                                        (shift_position(start), shift_position(end), t)
                                    }),
                                );
                                doc.apply(&tx, view.id);
                            }
                            InsertEvent::TriggerCompletion => {
                                last_savepoint = take(&mut last_request_savepoint);
                            }
                            InsertEvent::RequestCompletion => {
                                let (view, doc) = current!(cxt.editor);
                                last_request_savepoint = Some(doc.savepoint(view));
                            }
                        }
                    }
                }
                cxt.editor.count = None;
            }
            _ => {
                // set the count
                cxt.count = cxt.editor.count;
                // TODO: edge case: 0j -> reset to 1
                // if this fails, count was Some(0)
                // debug_assert!(cxt.count != 0);

                // set the register
                cxt.register = cxt.editor.selected_register.take();

                let res = self.handle_keymap_event(mode, cxt, event);
                if matches!(&res, Some(KeymapResult::NotFound)) {
                    self.on_next_key(OnKeyCallbackKind::Fallback, cxt, event);
                }
                if self.keymaps.pending().is_empty() {
                    cxt.editor.count = None
                } else {
                    cxt.editor.selected_register = cxt.register.take();
                }
            }
        }
    }

    #[allow(clippy::too_many_arguments)]
    pub fn set_completion(
        &mut self,
        editor: &mut Editor,
        items: Vec<CompletionItem>,
        trigger_offset: usize,
        size: Rect,
    ) -> Option<Rect> {
        let mut completion = Completion::new(editor, items, trigger_offset);

        if completion.is_empty() {
            // skip if we got no completion results
            return None;
        }

        let area = completion.area(size, editor);
        editor.last_completion = Some(CompleteAction::Triggered);
        self.last_insert.1.push(InsertEvent::TriggerCompletion);

        // TODO : propagate required size on resize to completion too
        self.completion = Some(completion);
        Some(area)
    }

    pub fn clear_completion(&mut self, editor: &mut Editor) -> Option<OnKeyCallback> {
        self.completion = None;
        let mut on_next_key: Option<OnKeyCallback> = None;
        editor.handlers.completions.request_controller.restart();
        editor.handlers.completions.active_completions.clear();
        if let Some(last_completion) = editor.last_completion.take() {
            match last_completion {
                CompleteAction::Triggered => (),
                CompleteAction::Applied {
                    trigger_offset,
                    changes,
                    placeholder,
                } => {
                    self.last_insert.1.push(InsertEvent::CompletionApply {
                        trigger_offset,
                        changes,
                    });
                    on_next_key = placeholder.then_some(Box::new(|cx, key| {
                        if let Some(c) = key.char() {
                            let (view, doc) = current!(cx.editor);
                            if let Some(snippet) = &doc.active_snippet {
                                doc.apply(&snippet.delete_placeholder(doc.text()), view.id);
                            }
                            commands::insert::insert_char(cx, c);
                        }
                    }))
                }
                CompleteAction::Selected { savepoint } => {
                    let (view, doc) = current!(editor);
                    doc.restore(view, &savepoint, false);
                }
            }
        }
        on_next_key
    }

    pub fn handle_idle_timeout(&mut self, cx: &mut commands::Context) -> EventResult {
        commands::compute_inlay_hints_for_all_views(cx.editor, cx.jobs);

        EventResult::Ignored(None)
    }
}

impl EditorView {
    /// must be called whenever the editor processed input that
    /// is not a `KeyEvent`. In these cases any pending keys/on next
    /// key callbacks must be canceled.
    fn handle_non_key_input(&mut self, cxt: &mut commands::Context) {
        cxt.editor.status_msg = None;
        cxt.editor.reset_idle_timer();
        // HACKS: create a fake key event that will never trigger any actual map
        // and therefore simply acts as "dismiss"
        let null_key_event = KeyEvent {
            code: KeyCode::Null,
            modifiers: KeyModifiers::empty(),
        };
        // dismiss any pending keys
        if let Some((on_next_key, _)) = self.on_next_key.take() {
            on_next_key(cxt, null_key_event);
        }
        self.handle_keymap_event(cxt.editor.mode, cxt, null_key_event);
        self.pseudo_pending.clear();
    }

    fn handle_mouse_event(
        &mut self,
        event: &MouseEvent,
        cxt: &mut commands::Context,
    ) -> EventResult {
        if event.kind != MouseEventKind::Moved {
            self.handle_non_key_input(cxt)
        }

        let config = cxt.editor.config();
        let MouseEvent {
            kind,
            row,
            column,
            modifiers,
            ..
        } = *event;

        let pos_and_view = |editor: &Editor, row, column, ignore_virtual_text| {
            editor.tree.views().find_map(|(view, _focus)| {
                view.pos_at_screen_coords(
                    &editor.documents[&view.doc],
                    row,
                    column,
                    ignore_virtual_text,
                )
                .map(|pos| (pos, view.id))
            })
        };

        let gutter_coords_and_view = |editor: &Editor, row, column| {
            editor.tree.views().find_map(|(view, _focus)| {
                view.gutter_coords_at_screen_coords(row, column)
                    .map(|coords| (coords, view.id))
            })
        };

        match kind {
            MouseEventKind::Down(MouseButton::Left) => {
                let editor = &mut cxt.editor;

                if let Some((pos, view_id)) = pos_and_view(editor, row, column, true) {
                    editor.focus(view_id);

                    let prev_view_id = view!(editor).id;
                    let doc = doc_mut!(editor, &view!(editor, view_id).doc);

                    if modifiers == KeyModifiers::ALT {
                        let selection = doc.selection(view_id).clone();
                        doc.set_selection(view_id, selection.push(Range::point(pos)));
                    } else if editor.mode == Mode::Select {
                        // Discards non-primary selections for consistent UX with normal mode
                        let primary = doc.selection(view_id).primary().put_cursor(
                            doc.text().slice(..),
                            pos,
                            true,
                        );
                        editor.mouse_down_range = Some(primary);
                        doc.set_selection(view_id, Selection::single(primary.anchor, primary.head));
                    } else {
                        doc.set_selection(view_id, Selection::point(pos));
                    }

                    if view_id != prev_view_id {
                        self.clear_completion(editor);
                    }

                    editor.ensure_cursor_in_view(view_id);

                    return EventResult::Consumed(None);
                }

                if let Some((coords, view_id)) = gutter_coords_and_view(editor, row, column) {
                    editor.focus(view_id);

                    let (view, doc) = current!(cxt.editor);

                    let path = match doc.path() {
                        Some(path) => path.clone(),
                        None => return EventResult::Ignored(None),
                    };

                    if let Some(char_idx) =
                        view.pos_at_visual_coords(doc, coords.row as u16, coords.col as u16, true)
                    {
                        let line = doc.text().char_to_line(char_idx);
                        commands::dap_toggle_breakpoint_impl(cxt, path, line);
                        return EventResult::Consumed(None);
                    }
                }

                EventResult::Ignored(None)
            }

            MouseEventKind::Drag(MouseButton::Left) => {
                let (view, doc) = current!(cxt.editor);

                let pos = match view.pos_at_screen_coords(doc, row, column, true) {
                    Some(pos) => pos,
                    None => return EventResult::Ignored(None),
                };

                let mut selection = doc.selection(view.id).clone();
                let primary = selection.primary_mut();
                *primary = primary.put_cursor(doc.text().slice(..), pos, true);
                doc.set_selection(view.id, selection);
                let view_id = view.id;
                cxt.editor.ensure_cursor_in_view(view_id);
                EventResult::Consumed(None)
            }

            MouseEventKind::ScrollUp | MouseEventKind::ScrollDown => {
                let current_view = cxt.editor.tree.focus;

                let direction = match event.kind {
                    MouseEventKind::ScrollUp => Direction::Backward,
                    MouseEventKind::ScrollDown => Direction::Forward,
                    _ => unreachable!(),
                };

                match pos_and_view(cxt.editor, row, column, false) {
                    Some((_, view_id)) => cxt.editor.tree.focus = view_id,
                    None => return EventResult::Ignored(None),
                }

                let offset = config.scroll_lines.unsigned_abs();
                commands::scroll(cxt, offset, direction, false);

                cxt.editor.tree.focus = current_view;
                cxt.editor.ensure_cursor_in_view(current_view);

                EventResult::Consumed(None)
            }

            MouseEventKind::Up(MouseButton::Left) => {
                if !config.middle_click_paste {
                    return EventResult::Ignored(None);
                }

                let (view, doc) = current!(cxt.editor);

                let should_yank = match cxt.editor.mouse_down_range.take() {
                    Some(down_range) => doc.selection(view.id).primary() != down_range,
                    None => {
                        // This should not happen under normal cases. We fall back to the original
                        // behavior of yanking on non-single-char selections.
                        doc.selection(view.id)
                            .primary()
                            .slice(doc.text().slice(..))
                            .len_chars()
                            > 1
                    }
                };

                if should_yank {
                    commands::MappableCommand::yank_main_selection_to_primary_clipboard
                        .execute(cxt);
                    EventResult::Consumed(None)
                } else {
                    EventResult::Ignored(None)
                }
            }

            MouseEventKind::Up(MouseButton::Right) => {
                if let Some((pos, view_id)) = gutter_coords_and_view(cxt.editor, row, column) {
                    cxt.editor.focus(view_id);

                    if let Some((pos, _)) = pos_and_view(cxt.editor, row, column, true) {
                        doc_mut!(cxt.editor).set_selection(view_id, Selection::point(pos));
                    } else {
                        let (view, doc) = current!(cxt.editor);

                        if let Some(pos) = view.pos_at_visual_coords(doc, pos.row as u16, 0, true) {
                            doc.set_selection(view_id, Selection::point(pos));
                            match modifiers {
                                KeyModifiers::ALT => {
                                    commands::MappableCommand::dap_edit_log.execute(cxt)
                                }
                                _ => commands::MappableCommand::dap_edit_condition.execute(cxt),
                            };
                        }
                    }

                    cxt.editor.ensure_cursor_in_view(view_id);
                    return EventResult::Consumed(None);
                }
                EventResult::Ignored(None)
            }

            MouseEventKind::Up(MouseButton::Middle) => {
                let editor = &mut cxt.editor;
                if !config.middle_click_paste {
                    return EventResult::Ignored(None);
                }

                if modifiers == KeyModifiers::ALT {
                    commands::MappableCommand::replace_selections_with_primary_clipboard
                        .execute(cxt);

                    return EventResult::Consumed(None);
                }

                if let Some((pos, view_id)) = pos_and_view(editor, row, column, true) {
                    let doc = doc_mut!(editor, &view!(editor, view_id).doc);
                    doc.set_selection(view_id, Selection::point(pos));
                    cxt.editor.focus(view_id);
                    commands::MappableCommand::paste_primary_clipboard_before.execute(cxt);

                    return EventResult::Consumed(None);
                }

                EventResult::Ignored(None)
            }

            _ => EventResult::Ignored(None),
        }
    }
    fn on_next_key(
        &mut self,
        kind: OnKeyCallbackKind,
        ctx: &mut commands::Context,
        event: KeyEvent,
    ) -> bool {
        if let Some((on_next_key, kind_)) = self.on_next_key.take() {
            if kind == kind_ {
                on_next_key(ctx, event);
                true
            } else {
                self.on_next_key = Some((on_next_key, kind_));
                false
            }
        } else {
            false
        }
    }
}

impl Component for EditorView {
    fn handle_event(
        &mut self,
        event: &Event,
        context: &mut crate::compositor::Context,
    ) -> EventResult {
        if let Some(explore) = self.explorer.as_mut() {
            if let EventResult::Consumed(callback) = explore.handle_event(event, context) {
                return EventResult::Consumed(callback);
            }
        }
        let mut cx = commands::Context {
            editor: context.editor,
            count: None,
            register: None,
            callback: Vec::new(),
            on_next_key_callback: None,
            jobs: context.jobs,
        };

        match event {
            Event::Paste(contents) => {
                self.handle_non_key_input(&mut cx);
                cx.count = cx.editor.count;
                commands::paste_bracketed_value(&mut cx, contents.clone());
                cx.editor.count = None;

                let config = cx.editor.config();
                let mode = cx.editor.mode();
                let (view, doc) = current!(cx.editor);
                view.ensure_cursor_in_view(doc, config.scrolloff);

                // Store a history state if not in insert mode. Otherwise wait till we exit insert
                // to include any edits to the paste in the history state.
                if mode != Mode::Insert {
                    doc.append_changes_to_history(view);
                }

                EventResult::Consumed(None)
            }
            Event::Resize(_width, _height) => {
                // Ignore this event, we handle resizing just before rendering to screen.
                // Handling it here but not re-rendering will cause flashing
                EventResult::Consumed(None)
            }
            Event::Key(mut key) => {
                cx.editor.reset_idle_timer();
                canonicalize_key(&mut key);

                // clear status
                cx.editor.status_msg = None;

                let mode = cx.editor.mode();

                if !self.on_next_key(OnKeyCallbackKind::PseudoPending, &mut cx, key) {
                    match mode {
                        Mode::Insert => {
                            // let completion swallow the event if necessary
                            let mut consumed = false;
                            if let Some(completion) = &mut self.completion {
                                let res = {
                                    // use a fake context here
                                    let mut cx = Context {
                                        editor: cx.editor,
                                        jobs: cx.jobs,
                                        scroll: None,
                                    };

                                    if let EventResult::Consumed(callback) =
                                        completion.handle_event(event, &mut cx)
                                    {
                                        consumed = true;
                                        Some(callback)
                                    } else if let EventResult::Consumed(callback) =
                                        completion.handle_event(&Event::Key(key!(Enter)), &mut cx)
                                    {
                                        Some(callback)
                                    } else {
                                        None
                                    }
                                };

                                if let Some(callback) = res {
                                    if callback.is_some() {
                                        // assume close_fn
                                        if let Some(cb) = self.clear_completion(cx.editor) {
                                            if consumed {
                                                cx.on_next_key_callback =
                                                    Some((cb, OnKeyCallbackKind::Fallback))
                                            } else {
                                                self.on_next_key =
                                                    Some((cb, OnKeyCallbackKind::Fallback));
                                            }
                                        }
                                    }
                                }
                            }

                            // if completion didn't take the event, we pass it onto commands
                            if !consumed {
                                self.insert_mode(&mut cx, key);

                                // record last_insert key
                                self.last_insert.1.push(InsertEvent::Key(key));
                            }
                        }
                        mode => self.command_mode(mode, &mut cx, key),
                    }
                }

                self.on_next_key = cx.on_next_key_callback.take();
                match self.on_next_key {
                    Some((_, OnKeyCallbackKind::PseudoPending)) => self.pseudo_pending.push(key),
                    _ => self.pseudo_pending.clear(),
                }

                // appease borrowck
                let callbacks = take(&mut cx.callback);

                // if the command consumed the last view, skip the render.
                // on the next loop cycle the Application will then terminate.
                if cx.editor.should_close() {
                    return EventResult::Ignored(None);
                }

                let config = cx.editor.config();
                let mode = cx.editor.mode();
                let (view, doc) = current!(cx.editor);

                view.ensure_cursor_in_view(doc, config.scrolloff);

                // Store a history state if not in insert mode. This also takes care of
                // committing changes when leaving insert mode.
                if mode != Mode::Insert {
                    doc.append_changes_to_history(view);
                }
                let callback = if callbacks.is_empty() {
                    None
                } else {
                    let callback: crate::compositor::Callback = Box::new(move |compositor, cx| {
                        for callback in callbacks {
                            callback(compositor, cx)
                        }
                    });
                    Some(callback)
                };

                EventResult::Consumed(callback)
            }

            Event::Mouse(event) => self.handle_mouse_event(event, &mut cx),
            Event::IdleTimeout => self.handle_idle_timeout(&mut cx),
            Event::FocusGained => {
                self.terminal_focused = true;
                EventResult::Consumed(None)
            }
            Event::FocusLost => {
                if context.editor.config().auto_save.focus_lost {
                    let options = commands::WriteAllOptions {
                        force: false,
                        write_scratch: false,
                        auto_format: false,
                    };
                    if let Err(e) = commands::typed::write_all_impl(context, options) {
                        context.editor.set_error(format!("{}", e));
                    }
                }
                self.terminal_focused = false;
                EventResult::Consumed(None)
            }
        }
    }

    fn render(&mut self, area: Rect, surface: &mut Surface, cx: &mut Context) {
        // clear with background color
        surface.set_style(area, cx.editor.theme.get("ui.background"));
        let config = cx.editor.config();

        let editor_area = area.clip_bottom(1);

        // check if bufferline should be rendered
        use helix_view::editor::BufferLine;
        let use_bufferline = match config.bufferline {
            BufferLine::Always => true,
            BufferLine::Multiple if cx.editor.documents.len() > 1 => true,
            _ => false,
        };

        let editor_area = if use_bufferline {
            editor_area.clip_top(1)
        } else {
            editor_area
        };

        let editor_area = if let Some(explorer) = &self.explorer {
            let explorer_column_width = if explorer.is_opened() {
                explorer.column_width().saturating_add(2)
            } else {
                0
            };
            // For future developer:
            // We should have a Dock trait that allows a component to dock to the top/left/bottom/right
            // of another component.
            match config.explorer.position {
                ExplorerPosition::Left => editor_area.clip_left(explorer_column_width),
                ExplorerPosition::Right => editor_area.clip_right(explorer_column_width),
            }
        } else {
            editor_area
        };

        // if the terminal size suddenly changed, we need to trigger a resize
        cx.editor.resize(editor_area);

        if let Some(explorer) = self.explorer.as_mut() {
            if !explorer.is_focus() {
                let area = if use_bufferline {
                    area.clip_top(1)
                } else {
                    area
                };
                explorer.render(area, surface, cx);
            }
        }

        if use_bufferline {
            Self::render_bufferline(cx.editor, area.with_height(1), surface);
        }

        for (view, is_focused) in cx.editor.tree.views() {
            let doc = cx.editor.document(view.doc).unwrap();
            self.render_view(cx.editor, doc, view, area, surface, is_focused);
        }

        if config.auto_info {
            if let Some(mut info) = cx.editor.autoinfo.take() {
                info.render(area, surface, cx);
                cx.editor.autoinfo = Some(info)
            }
        }

        let key_width = 15u16; // for showing pending keys
        let mut status_msg_width = 0;

        // render status msg
        if let Some((status_msg, severity)) = &cx.editor.status_msg {
            status_msg_width = status_msg.width();
            use helix_view::editor::Severity;
            let style = if *severity == Severity::Error {
                cx.editor.theme.get("error")
            } else {
                cx.editor.theme.get("ui.text")
            };

            surface.set_string(
                area.x,
                area.y + area.height.saturating_sub(1),
                status_msg,
                style,
            );
        }

        if area.width.saturating_sub(status_msg_width as u16) > key_width {
            let mut disp = String::new();
            if let Some(count) = cx.editor.count {
                disp.push_str(&count.to_string())
            }
            for key in self.keymaps.pending() {
                disp.push_str(&key.key_sequence_format());
            }
            for key in &self.pseudo_pending {
                disp.push_str(&key.key_sequence_format());
            }
            let style = cx.editor.theme.get("ui.text");
            let macro_width = if cx.editor.macro_recording.is_some() {
                3
            } else {
                0
            };
            surface.set_string(
                area.x + area.width.saturating_sub(key_width + macro_width),
                area.y + area.height.saturating_sub(1),
                disp.get(disp.len().saturating_sub(key_width as usize)..)
                    .unwrap_or(&disp),
                style,
            );
            if let Some((reg, _)) = cx.editor.macro_recording {
                let disp = format!("[{}]", reg);
                let style = style
                    .fg(helix_view::graphics::Color::Yellow)
                    .add_modifier(Modifier::BOLD);
                surface.set_string(
                    area.x + area.width.saturating_sub(3),
                    area.y + area.height.saturating_sub(1),
                    &disp,
                    style,
                );
            }
        }

        if let Some(completion) = self.completion.as_mut() {
            completion.render(area, surface, cx);
        }

        if let Some(explore) = self.explorer.as_mut() {
            if explore.is_focus() {
                let area = if use_bufferline {
                    area.clip_top(1)
                } else {
                    area
                };
                explore.render(area, surface, cx);
            }
        }
    }

    fn cursor(&self, _area: Rect, editor: &Editor) -> (Option<Position>, CursorKind) {
        if let Some(explore) = &self.explorer {
            if explore.is_focus() {
                let cursor = explore.cursor(_area, editor);
                if cursor.0.is_some() {
                    return cursor;
                }
            }
        }
        match editor.cursor() {
            // all block cursors are drawn manually
            (pos, CursorKind::Block) => {
                if self.terminal_focused {
                    (pos, CursorKind::Hidden)
                } else {
                    // use terminal cursor when terminal loses focus
                    (pos, CursorKind::Underline)
                }
            }
            cursor => cursor,
        }
    }
}

fn canonicalize_key(key: &mut KeyEvent) {
    if let KeyEvent {
        code: KeyCode::Char(_),
        modifiers: _,
    } = key
    {
        key.modifiers.remove(KeyModifiers::SHIFT)
    }
}<|MERGE_RESOLUTION|>--- conflicted
+++ resolved
@@ -24,13 +24,8 @@
 };
 use helix_view::{
     annotations::diagnostics::DiagnosticFilter,
-<<<<<<< HEAD
     document::{Mode, DEFAULT_LANGUAGE_NAME, SCRATCH_BUFFER_NAME},
-    editor::{CompleteAction, CursorShapeConfig},
-=======
-    document::{Mode, SCRATCH_BUFFER_NAME},
     editor::{CompleteAction, CursorShapeConfig, ExplorerPosition},
->>>>>>> 8838b52a
     graphics::{Color, CursorKind, Modifier, Rect, Style},
     icons::ICONS,
     input::{KeyEvent, MouseButton, MouseEvent, MouseEventKind},
